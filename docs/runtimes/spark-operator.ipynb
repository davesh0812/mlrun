--- conflicted
+++ resolved
@@ -7,14 +7,11 @@
     "(spark-operator)=\n",
     "# Spark Operator runtime\n",
     "\n",
-<<<<<<< HEAD
-=======
     "\n",
     "```{admonition} Note\n",
     "The spark runtimes spark and remote-spark do not support dbfs, http, or memory data stores.\n",
     "```\n",
     "\n",
->>>>>>> 88382736
     "The `spark-on-k8s-operator` allows Spark applications to be defined in a declarative manner and supports one-time Spark \n",
     "applications with `SparkApplication` and cron-scheduled applications with `ScheduledSparkApplication`. <br>\n",
     "\n",
