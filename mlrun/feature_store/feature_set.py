--- conflicted
+++ resolved
@@ -307,11 +307,8 @@
         timestamp_key: str = None,
         engine: str = None,
         label_column: str = None,
-<<<<<<< HEAD
         relations: Dict[str, Entity] = None,
-=======
         passthrough: bool = None,
->>>>>>> 971c81c4
     ):
         """Feature set object, defines a set of features and their data pipeline
 
@@ -327,14 +324,11 @@
         :param timestamp_key: timestamp column name
         :param engine:        name of the processing engine (storey, pandas, or spark), defaults to storey
         :param label_column:  name of the label column (the one holding the target (y) values)
-<<<<<<< HEAD
         :param relations:     dictionary that indicates all the relations this feature set
                               have with another feature sets. The format of this dictionary is
                               {"my_column":Entity, ...}
-=======
         :param passthrough:   if true, ingest will skip offline targets, and get_offline_features will read
                               directly from source
->>>>>>> 971c81c4
         """
         self._spec: FeatureSetSpec = None
         self._metadata = None
@@ -348,11 +342,8 @@
             timestamp_key=timestamp_key,
             engine=engine,
             label_column=label_column,
-<<<<<<< HEAD
             relations=relations,
-=======
             passthrough=passthrough,
->>>>>>> 971c81c4
         )
 
         if timestamp_key in self.spec.entities.keys():
