# Copyright 2018 Iguazio
#
# Licensed under the Apache License, Version 2.0 (the "License");
# you may not use this file except in compliance with the License.
# You may obtain a copy of the License at
#
#   http://www.apache.org/licenses/LICENSE-2.0
#
# Unless required by applicable law or agreed to in writing, software
# distributed under the License is distributed on an "AS IS" BASIS,
# WITHOUT WARRANTIES OR CONDITIONS OF ANY KIND, either express or implied.
# See the License for the specific language governing permissions and
# limitations under the License.
#
import uuid

import mlrun
from mlrun.config import config as mlconf
from mlrun.model import DataTargetBase, new_task
from mlrun.runtimes.function_reference import FunctionReference
from mlrun.utils import logger

from ...runtimes import RuntimeKinds
from ..common import RunConfig
from .base import BaseMerger


def run_merge_job(
    vector,
    target: DataTargetBase,
    merger: BaseMerger,
    engine: str,
    engine_args: dict,
    spark_service: str = None,
    entity_rows=None,
    entity_timestamp_column=None,
    run_config=None,
    drop_columns=None,
    with_indexes=None,
    query=None,
    order_by=None,
    start_time=None,
    end_time=None,
    timestamp_for_filtering=None,
):
    name = vector.metadata.name
    if not target or not hasattr(target, "to_dict"):
        raise mlrun.errors.MLRunInvalidArgumentError("target object must be specified")
    name = f"{name}-merger"
    run_config = run_config or RunConfig()
    kind = run_config.kind or ("spark" if engine == "spark" else "job")
    run_config.kind = kind
    default_code = _default_merger_handler.replace("{{{engine}}}", merger.__name__)
    if not run_config.function:
        function_ref = vector.spec.function.copy()
        if function_ref.is_empty():
            function_ref = FunctionReference(name=name, kind=kind)
        if not function_ref.url:
            function_ref.code = default_code
        run_config.function = function_ref

    function = run_config.to_function(kind, merger.get_default_image(kind))

    # Avoid overriding a handler that was provided by the user
    # The user shouldn't have to provide a handler, but we leave this option open just in case
    if not run_config.handler:
        function.with_code(body=default_code)

    function.metadata.project = vector.metadata.project
    function.metadata.name = function.metadata.name or name

    if run_config.kind == RuntimeKinds.remotespark:
        if not spark_service:
            raise mlrun.errors.MLRunInvalidArgumentError(
                "spark_service must be set when running with a remote spark runtime"
            )
        function.with_spark_service(spark_service=spark_service)
    elif run_config.kind == RuntimeKinds.spark:

        if mlconf.is_running_on_iguazio():
            function.with_igz_spark()

        def set_default_resources(resources, setter_function):
            requests = resources.get("requests")
            set_memory = requests is None or "memory" not in requests
            set_cpu = requests is None or "cpu" not in requests
            if set_memory or set_cpu:
                mem = "1G" if set_memory else None
                cpu = "1" if set_cpu else None
                setter_function(mem=mem, cpu=cpu, patch=True)

        set_default_resources(
            function.spec.driver_resources, function.with_driver_requests
        )
        set_default_resources(
            function.spec.executor_resources, function.with_executor_requests
        )
    if start_time and not isinstance(start_time, str):
        start_time = start_time.isoformat()
    if end_time and not isinstance(end_time, str):
        end_time = end_time.isoformat()

    task = new_task(
        name=name,
        params={
            "vector_uri": vector.uri,
            "target": target.to_dict(),
            "entity_timestamp_column": entity_timestamp_column,
            "drop_columns": drop_columns,
            "with_indexes": with_indexes,
            "query": query,
            "order_by": order_by,
            "start_time": start_time,
            "end_time": end_time,
            "timestamp_for_filtering": timestamp_for_filtering,
            "engine_args": engine_args,
        },
        inputs={"entity_rows": entity_rows} if entity_rows is not None else {},
    )
    task.spec.secret_sources = run_config.secret_sources
    task.set_label("job-type", "feature-merge").set_label("feature-vector", vector.uri)
    task.metadata.uid = uuid.uuid4().hex
    vector.status.run_uri = task.metadata.uid
    vector.save()

    run = function.run(
        task,
        handler=run_config.handler or "merge_handler",
        local=run_config.local,
        watch=run_config.watch,
    )
    logger.info(f"feature vector merge job started, run id = {run.uid()}")
    return RemoteVectorResponse(vector, run)


class RemoteVectorResponse:
    """get_offline_features response object"""

    def __init__(self, vector, run):
        self.run = run
        self.vector = vector

    @property
    def status(self):
        """vector prep job status (ready, running, error)"""
        return self.run.state()

    def _is_ready(self):
        if self.status != "completed":
            raise mlrun.errors.MLRunTaskNotReady("feature vector dataset is not ready")
        self.vector.reload()

    def to_dataframe(self, columns=None, df_module=None, **kwargs):
        """return result as a dataframe object (generated from the dataitem).

        :param columns:   optional, list of columns to select
        :param df_module: optional, py module used to create the DataFrame (e.g. pd, dd, cudf, ..)
        :param kwargs:    extended DataItem.as_df() args
        """

        file_format = kwargs.get("format")
        if not file_format:
            file_format = self.run.status.results["target"]["kind"]
        df = mlrun.get_dataitem(self.target_uri).as_df(
            columns=columns, df_module=df_module, format=file_format, **kwargs
        )
        if self.vector.spec.with_indexes:
            df.set_index(
                list(self.vector.spec.entity_fields.keys()), inplace=True, drop=True
            )
        return df

    @property
    def target_uri(self):
        """return path of the results file"""
        self._is_ready()
        return self.run.output("target")["path"]


_default_merger_handler = """
import mlrun
import mlrun.feature_store.retrieval
from mlrun.datastore.targets import get_target_driver
def merge_handler(context, vector_uri, target, entity_rows=None, 
<<<<<<< HEAD
                  entity_timestamp_column=None, drop_columns=None, with_indexes=None, query=None, join_type='inner', 
                  engine_args=None, order_by=None, start_time=None, end_time=None, timestamp_for_filtering=None):
=======
                  timestamp_column=None, drop_columns=None, with_indexes=None, query=None, 
                  engine_args=None, order_by=None):
>>>>>>> 621744a7
    vector = context.get_store_resource(vector_uri)
    store_target = get_target_driver(target, vector)
    if entity_rows:
        entity_rows = entity_rows.as_df()

    context.logger.info(f"starting vector merge task to {vector.uri}")
    merger = mlrun.feature_store.retrieval.{{{engine}}}(vector, **(engine_args or {}))
    merger.start(entity_rows, entity_timestamp_column, store_target, drop_columns, with_indexes=with_indexes, 
<<<<<<< HEAD
                 query=query, join_type=join_type, order_by=order_by, start_time=start_time, end_time=end_time,
                 timestamp_for_filtering=timestamp_for_filtering)
=======
                 query=query, order_by=order_by)
>>>>>>> 621744a7

    target = vector.status.targets[store_target.name].to_dict()
    context.log_result('feature_vector', vector.uri)
    context.log_result('target', target)
"""  # noqa<|MERGE_RESOLUTION|>--- conflicted
+++ resolved
@@ -182,13 +182,8 @@
 import mlrun.feature_store.retrieval
 from mlrun.datastore.targets import get_target_driver
 def merge_handler(context, vector_uri, target, entity_rows=None, 
-<<<<<<< HEAD
-                  entity_timestamp_column=None, drop_columns=None, with_indexes=None, query=None, join_type='inner', 
+                  entity_timestamp_column=None, drop_columns=None, with_indexes=None, query=None,
                   engine_args=None, order_by=None, start_time=None, end_time=None, timestamp_for_filtering=None):
-=======
-                  timestamp_column=None, drop_columns=None, with_indexes=None, query=None, 
-                  engine_args=None, order_by=None):
->>>>>>> 621744a7
     vector = context.get_store_resource(vector_uri)
     store_target = get_target_driver(target, vector)
     if entity_rows:
@@ -197,12 +192,8 @@
     context.logger.info(f"starting vector merge task to {vector.uri}")
     merger = mlrun.feature_store.retrieval.{{{engine}}}(vector, **(engine_args or {}))
     merger.start(entity_rows, entity_timestamp_column, store_target, drop_columns, with_indexes=with_indexes, 
-<<<<<<< HEAD
-                 query=query, join_type=join_type, order_by=order_by, start_time=start_time, end_time=end_time,
+                 query=query, order_by=order_by, start_time=start_time, end_time=end_time,
                  timestamp_for_filtering=timestamp_for_filtering)
-=======
-                 query=query, order_by=order_by)
->>>>>>> 621744a7
 
     target = vector.status.targets[store_target.name].to_dict()
     context.log_result('feature_vector', vector.uri)
