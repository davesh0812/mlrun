--- conflicted
+++ resolved
@@ -73,11 +73,8 @@
             "drop_columns": drop_columns,
             "with_indexes": with_indexes,
             "query": query,
-<<<<<<< HEAD
             "join_type": join_type,
-=======
             "engine_args": engine_args,
->>>>>>> 9af17c4b
         },
         inputs={"entity_rows": entity_rows},
         out_path=function.spec.output_path,
@@ -138,11 +135,7 @@
 import mlrun.feature_store.retrieval
 from mlrun.datastore.targets import get_target_driver
 def merge_handler(context, vector_uri, target, entity_rows=None, 
-<<<<<<< HEAD
-                  timestamp_column=None, drop_columns=None, with_indexes=None, query=None, join_type='inner'):
-=======
-                  timestamp_column=None, drop_columns=None, with_indexes=None, query=None, engine_args=None):
->>>>>>> 9af17c4b
+                  timestamp_column=None, drop_columns=None, with_indexes=None, query=None, join_type='inner', engine_args=None):
     vector = context.get_store_resource(vector_uri)
     store_target = get_target_driver(target, vector)
     entity_timestamp_column = timestamp_column or vector.spec.timestamp_field
@@ -150,15 +143,10 @@
         entity_rows = entity_rows.as_df()
 
     context.logger.info(f"starting vector merge task to {vector.uri}")
-<<<<<<< HEAD
-    merger = LocalFeatureMerger(vector)
-    resp = merger.start(entity_rows, entity_timestamp_column, store_target, drop_columns, with_indexes=with_indexes, 
-                        query=query, join_type=join_type)
-=======
     merger = mlrun.feature_store.retrieval.{{{engine}}}(vector, **(engine_args or {}))
     merger.start(entity_rows, entity_timestamp_column, store_target, drop_columns, with_indexes=with_indexes, 
-                 query=query)
->>>>>>> 9af17c4b
+                 query=query, join_type=join_type)
+
     target = vector.status.targets[store_target.name].to_dict()
     context.log_result('feature_vector', vector.uri)
     context.log_result('target', target)
