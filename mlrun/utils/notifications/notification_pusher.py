# Copyright 2023 Iguazio
#
# Licensed under the Apache License, Version 2.0 (the "License");
# you may not use this file except in compliance with the License.
# You may obtain a copy of the License at
#
#   http://www.apache.org/licenses/LICENSE-2.0
#
# Unless required by applicable law or agreed to in writing, software
# distributed under the License is distributed on an "AS IS" BASIS,
# WITHOUT WARRANTIES OR CONDITIONS OF ANY KIND, either express or implied.
# See the License for the specific language governing permissions and
# limitations under the License.

import asyncio
import datetime
import os
import traceback
import typing
from concurrent.futures import ThreadPoolExecutor

import mlrun.common.schemas
import mlrun.config
import mlrun.db.base
import mlrun.errors
import mlrun.lists
import mlrun.model
import mlrun.utils.helpers
from mlrun.utils import logger
from mlrun.utils.condition_evaluator import evaluate_condition_in_separate_process

from .notification import NotificationBase, NotificationTypes


class NotificationPusher(object):

    messages = {
        "completed": "Run completed",
        "error": "Run failed",
        "aborted": "Run aborted",
    }

    def __init__(self, runs: typing.Union[mlrun.lists.RunList, list]):
        self._runs = runs
<<<<<<< HEAD
        self._sync_notifications: typing.List[NotificationBase] = []
        self._async_notifications: typing.List[NotificationBase] = []
=======
        self._sync_notifications: typing.List[
            typing.Tuple[
                NotificationBase, mlrun.model.RunObject, mlrun.model.Notification
            ]
        ] = []
        self._async_notifications: typing.List[
            typing.Tuple[
                NotificationBase, mlrun.model.RunObject, mlrun.model.Notification
            ]
        ] = []
>>>>>>> 9d380ba7

        for run in self._runs:
            if isinstance(run, dict):
                run = mlrun.model.RunObject.from_dict(run)

            for notification in run.spec.notifications:
                try:
                    notification.status = run.status.notifications.get(
                        notification.name
                    ).get("status", mlrun.common.schemas.NotificationStatus.PENDING)
                except (AttributeError, KeyError):
                    notification.status = (
                        mlrun.common.schemas.NotificationStatus.PENDING
                    )

                if self._should_notify(run, notification):
                    self._load_notification(run, notification)

    def push(self):
        """
        Asynchronously push notifications for all runs in the initialized runs list (if they should be pushed).
        When running from a sync environment, the notifications will be pushed asynchronously however the function will
        wait for all notifications to be pushed before returning.
        """

        if not len(self._sync_notifications) and not len(self._async_notifications):
            return

        def _sync_push():
            for notification_data in self._sync_notifications:
                try:
                    self._push_notification_sync(
                        notification_data[0],
                        notification_data[1],
                        notification_data[2],
                    )
                except Exception as exc:
                    logger.warning(
                        "Failed to push notification sync",
                        error=mlrun.errors.err_to_str(exc),
                    )

        async def _async_push():
            tasks = []
            for notification_data in self._async_notifications:
                tasks.append(
                    self._push_notification_async(
                        notification_data[0],
                        notification_data[1],
                        notification_data[2],
                    )
                )

            # return exceptions to "best-effort" fire all notifications
            results = await asyncio.gather(*tasks, return_exceptions=True)
            for result in results:
                if isinstance(result, Exception):
                    logger.warning(
                        "Failed to push notification async",
                        error=mlrun.errors.err_to_str(result),
                    )

        logger.debug(
            "Pushing notifications",
            notifications_amount=len(self._sync_notifications)
            + len(self._async_notifications),
        )

        # first push async notifications
        main_event_loop = asyncio.get_event_loop()
        if not main_event_loop.is_running():
            # If running mlrun SDK locally (not from jupyter), there isn't necessarily an event loop.
            # We create a new event loop and run the async push function in it.
            main_event_loop.run_until_complete(_async_push())
        elif mlrun.utils.helpers.is_running_in_jupyter_notebook():
            # Running in Jupyter notebook.
            # In this case, we need to create a new thread, run a separate event loop in
            # that thread, and use it instead of the main_event_loop.
            # This is necessary because Jupyter Notebook has its own event loop,
            # but it runs in the main thread. As long as a cell is running,
            # the event loop will not execute properly
            _run_coroutine_in_jupyter_notebook(coroutine_method=_async_push)
        else:
            # Running in mlrun api, we are in a separate thread from the one in which
            # the main event loop, so we can just send the notifications to that loop
            asyncio.run_coroutine_threadsafe(_async_push(), main_event_loop)

        # then push sync notifications
        if not mlrun.config.is_running_as_api():
            _sync_push()

    @staticmethod
    def _should_notify(
        run: mlrun.model.RunObject,
        notification: mlrun.model.Notification,
    ) -> bool:
        when_states = notification.when
        run_state = run.state()

        # if the notification isn't pending, don't push it
        if (
            notification.status
            and notification.status != mlrun.common.schemas.NotificationStatus.PENDING
        ):
            return False

        # if at least one condition is met, notify
        for when_state in when_states:
            if when_state == run_state:
                if (
                    run_state == "completed"
                    and evaluate_condition_in_separate_process(
                        notification.condition,
                        context={
                            "run": run.to_dict(),
                            "notification": notification.to_dict(),
                        },
                    )
                ) or run_state in ["error", "aborted"]:
                    return True

        return False

    def _load_notification(
        self, run: mlrun.model.RunObject, notification_object: mlrun.model.Notification
    ) -> NotificationBase:
        name = notification_object.name
        notification_type = NotificationTypes(
            notification_object.kind or NotificationTypes.console
        )
        params = {}
        params.update(notification_object.secret_params)
        params.update(notification_object.params)
        notification = notification_type.get_notification()(name, params)
        if notification.is_async:
            self._async_notifications.append((notification, run, notification_object))
        else:
            self._sync_notifications.append((notification, run, notification_object))

        logger.debug(
            "Loaded notification", notification=name, type=notification_type.value
        )
        return notification

    def _prepare_notification_args(
        self, run: mlrun.model.RunObject, notification_object: mlrun.model.Notification
    ):
        custom_message = (
            f": {notification_object.message}" if notification_object.message else ""
        )
        message = self.messages.get(run.state(), "") + custom_message

        severity = (
            notification_object.severity
            or mlrun.common.schemas.NotificationSeverity.INFO
        )
        return message, severity, [run.to_dict()]

    def _push_notification_sync(
        self,
        notification: NotificationBase,
        run: mlrun.model.RunObject,
        notification_object: mlrun.model.Notification,
    ):
        message, severity, runs = self._prepare_notification_args(
            run, notification_object
        )
        logger.debug(
            "Pushing sync notification",
            notification=_sanitize_notification(notification_object),
            run_uid=run.metadata.uid,
        )
        update_notification_status_kwargs = {
            "run_uid": run.metadata.uid,
            "project": run.metadata.project,
            "notification": notification_object,
            "status": mlrun.common.schemas.NotificationStatus.SENT,
        }
        try:
            notification.push(message, severity, runs)
            logger.debug(
                "Notification sent successfully",
                notification=_sanitize_notification(notification_object),
                run_uid=run.metadata.uid,
            )
            update_notification_status_kwargs["sent_time"] = datetime.datetime.now(
                tz=datetime.timezone.utc
            )
        except Exception as exc:
            logger.warning(
                "Failed to send or update notification",
                notification=_sanitize_notification(notification_object),
                run_uid=run.metadata.uid,
                exc=mlrun.errors.err_to_str(exc),
                traceback=traceback.format_exc(),
            )
            update_notification_status_kwargs["reason"] = f"Exception error: {str(exc)}"
            update_notification_status_kwargs[
                "status"
            ] = mlrun.common.schemas.NotificationStatus.ERROR
            raise exc
        finally:
            self._update_notification_status(
                **update_notification_status_kwargs,
            )

    async def _push_notification_async(
        self,
        notification: NotificationBase,
        run: mlrun.model.RunObject,
        notification_object: mlrun.model.Notification,
    ):
        message, severity, runs = self._prepare_notification_args(
            run, notification_object
        )
        logger.debug(
            "Pushing async notification",
            notification=_sanitize_notification(notification_object),
            run_uid=run.metadata.uid,
        )
        update_notification_status_kwargs = {
            "run_uid": run.metadata.uid,
            "project": run.metadata.project,
<<<<<<< HEAD
            "notification_object": notification_object,
=======
            "notification": notification_object,
>>>>>>> 9d380ba7
            "status": mlrun.common.schemas.NotificationStatus.SENT,
        }
        try:
            await notification.push(message, severity, runs)
            logger.debug(
                "Notification sent successfully",
                notification=_sanitize_notification(notification_object),
                run_uid=run.metadata.uid,
            )
            update_notification_status_kwargs["sent_time"] = datetime.datetime.now(
                tz=datetime.timezone.utc
            )

        except Exception as exc:
            logger.warning(
                "Failed to send or update notification",
                notification=_sanitize_notification(notification_object),
                run_uid=run.metadata.uid,
                exc=mlrun.errors.err_to_str(exc),
                traceback=traceback.format_exc(),
            )
            update_notification_status_kwargs["reason"] = f"Exception error: {str(exc)}"
            update_notification_status_kwargs[
                "status"
            ] = mlrun.common.schemas.NotificationStatus.ERROR
            raise exc
        finally:
            await mlrun.utils.helpers.run_in_threadpool(
                self._update_notification_status,
                **update_notification_status_kwargs,
            )

    @staticmethod
    def _update_notification_status(
        run_uid: str,
        project: str,
        notification: mlrun.model.Notification,
        status: str = None,
        sent_time: typing.Optional[datetime.datetime] = None,
        reason: typing.Optional[str] = None,
    ):
        db = mlrun.get_run_db()
        notification.status = status or notification.status
        notification.sent_time = sent_time or notification.sent_time

        # fill reason only if failed
        if notification.status == mlrun.common.schemas.NotificationStatus.ERROR:
            notification.reason = reason or notification.reason

            # limit reason to a max of 255 characters (for db reasons)
            # but also for human readability reasons.
            notification.reason = notification.reason[:255]
        else:

            # empty out the reason if the notification is in a non-error state
            # in case a retry would kick in (when such mechanism would be implemented)
            notification.reason = None

        # There is no need to mask the secret_params as the secrets are already loaded
        db.store_run_notifications(
            [notification],
            run_uid,
            project,
            mask_params=False,
        )


class CustomNotificationPusher(object):
    def __init__(self, notification_types: typing.List[str] = None):
        notifications = {
            notification_type: NotificationTypes(notification_type).get_notification()()
            for notification_type in notification_types
        }
        self._sync_notifications = {
            notification_type: notification
            for notification_type, notification in notifications.items()
            if not notification.is_async
        }
        self._async_notifications = {
            notification_type: notification
            for notification_type, notification in notifications.items()
            if notification.is_async
        }

    def push(
        self,
        message: str,
        severity: typing.Union[
            mlrun.common.schemas.NotificationSeverity, str
        ] = mlrun.common.schemas.NotificationSeverity.INFO,
        runs: typing.Union[mlrun.lists.RunList, list] = None,
        custom_html: str = None,
    ):
        def _sync_push():
            for notification_type, notification in self._sync_notifications.items():
                if self.should_push_notification(notification_type):
                    notification.push(message, severity, runs, custom_html)

        async def _async_push():
            tasks = []
            for notification_type, notification in self._async_notifications.items():
                if self.should_push_notification(notification_type):
                    tasks.append(
                        notification.push(message, severity, runs, custom_html)
                    )
            # return exceptions to "best-effort" fire all notifications
            await asyncio.gather(*tasks, return_exceptions=True)

        # first push async notifications
        main_event_loop = asyncio.get_event_loop()
        if not main_event_loop.is_running():
            # If running mlrun SDK locally (not from jupyter), there isn't necessarily an event loop.
            # We create a new event loop and run the async push function in it.
            main_event_loop.run_until_complete(_async_push())
        elif mlrun.utils.helpers.is_running_in_jupyter_notebook():
            # Running in Jupyter notebook.
            # In this case, we need to create a new thread, run a separate event loop in
            # that thread, and use it instead of the main_event_loop.
            # This is necessary because Jupyter Notebook has its own event loop,
            # but it runs in the main thread. As long as a cell is running,
            # the event loop will not execute properly
            _run_coroutine_in_jupyter_notebook(coroutine_method=_async_push)
        else:
            # Running in mlrun api, we are in a separate thread from the one in which
            # the main event loop, so we can just send the notifications to that loop
            asyncio.run_coroutine_threadsafe(_async_push(), main_event_loop)

        # then push sync notifications
        if not mlrun.config.is_running_as_api():
            _sync_push()

    def add_notification(
        self,
        notification_type: str,
        params: typing.Dict[str, str] = None,
    ):
        if notification_type in self._async_notifications:
            self._async_notifications[notification_type].load_notification(params)
        elif notification_type in self._sync_notifications:
            self._sync_notifications[notification_type].load_notification(params)
        else:
            notification = NotificationTypes(notification_type).get_notification()(
                params=params,
            )
            if notification.is_async:
                self._async_notifications[notification_type] = notification
            else:
                self._sync_notifications[notification_type] = notification

    def remove_notification(self, notification_type: str):
        if notification_type in self._async_notifications:
            del self._async_notifications[notification_type]

        elif notification_type in self._sync_notifications:
            del self._sync_notifications[notification_type]

        else:
            logger.warning(f"No notification of type {notification_type} in project")

    def edit_notification(
        self, notification_type: str, params: typing.Dict[str, str] = None
    ):
        self.remove_notification(notification_type)
        self.add_notification(notification_type, params)

    def should_push_notification(self, notification_type):
        notifications = {}
        notifications.update(self._sync_notifications)
        notifications.update(self._async_notifications)
        notification = notifications.get(notification_type)
        if not notification or not notification.active:
            return False

        # get notification's inverse dependencies, and only push the notification if
        # none of its inverse dependencies are being sent
        inverse_dependencies = NotificationTypes(
            notification_type
        ).inverse_dependencies()
        for inverse_dependency in inverse_dependencies:
            inverse_dependency_notification = notifications.get(inverse_dependency)
            if (
                inverse_dependency_notification
                and inverse_dependency_notification.active
            ):
                return False

        return True

    def push_pipeline_start_message(
        self,
        project: str,
        commit_id: str = None,
        pipeline_id: str = None,
        has_workflow_url: bool = False,
    ):
        message = f"Workflow started in project {project}"
        if pipeline_id:
            message += f" id={pipeline_id}"
        commit_id = (
            commit_id or os.environ.get("GITHUB_SHA") or os.environ.get("CI_COMMIT_SHA")
        )
        if commit_id:
            message += f", commit={commit_id}"
        if has_workflow_url:
            url = mlrun.utils.helpers.get_workflow_url(project, pipeline_id)
        else:
            url = mlrun.utils.helpers.get_ui_url(project)
        html = ""
        if url:
            html = (
                message
                + f'<div><a href="{url}" target="_blank">click here to view progress</a></div>'
            )
            message = message + f", check progress in {url}"
        self.push(message, "info", custom_html=html)

    def push_pipeline_run_results(
        self,
        runs: typing.Union[mlrun.lists.RunList, list],
        push_all: bool = False,
        state: str = None,
    ):
        """
        push a structured table with run results to notification targets

        :param runs:  list if run objects (RunObject)
        :param push_all: push all notifications (including already notified runs)
        :param state: final run state
        """
        had_errors = 0
        runs_list = []
        for run in runs:
            notified = getattr(run, "_notified", False)
            if not notified or push_all:
                if run.status.state == "error":
                    had_errors += 1
                runs_list.append(run.to_dict())
                run._notified = True

        text = "pipeline run finished"
        if had_errors:
            text += f" with {had_errors} errors"
        if state:
            text += f", state={state}"
        self.push(text, "info", runs=runs_list)


def _sanitize_notification(notification: mlrun.model.Notification):
    notification_dict = notification.to_dict()
    notification_dict.pop("secret_params", None)
    notification_dict.pop("message", None)
    notification_dict.pop("params", None)
    return notification_dict


def _separate_sync_notifications(
    notifications: typing.List[NotificationBase],
) -> typing.Tuple[typing.List[NotificationBase], typing.List[NotificationBase]]:
    sync_notifications = []
    async_notifications = []
    for notification in notifications:
        if notification.is_async:
            async_notifications.append(notification)
        else:
            sync_notifications.append(notification)
    return sync_notifications, async_notifications


def _run_coroutine_in_jupyter_notebook(coroutine_method):
    """
    Execute a coroutine in a Jupyter Notebook environment.

    This function creates a new thread pool executor with a single thread and a new event loop.
    It sets the created event loop as the current event loop.
    Then, it submits the coroutine to the event loop and waits for its completion.

    This approach is used in Jupyter Notebook to ensure the proper execution of the event loop in a separate thread,
    allowing for the asynchronous push operation to be executed while the notebook is running.

    :param coroutine_method: The coroutine method to be executed.
    :return: The result of the executed coroutine.
    """
    thread_pool_executer = ThreadPoolExecutor(1)
    async_event_loop = asyncio.new_event_loop()
    thread_pool_executer.submit(asyncio.set_event_loop, async_event_loop).result()
    result = thread_pool_executer.submit(
        async_event_loop.run_until_complete, coroutine_method()
    ).result()
    return result<|MERGE_RESOLUTION|>--- conflicted
+++ resolved
@@ -42,10 +42,6 @@
 
     def __init__(self, runs: typing.Union[mlrun.lists.RunList, list]):
         self._runs = runs
-<<<<<<< HEAD
-        self._sync_notifications: typing.List[NotificationBase] = []
-        self._async_notifications: typing.List[NotificationBase] = []
-=======
         self._sync_notifications: typing.List[
             typing.Tuple[
                 NotificationBase, mlrun.model.RunObject, mlrun.model.Notification
@@ -56,7 +52,6 @@
                 NotificationBase, mlrun.model.RunObject, mlrun.model.Notification
             ]
         ] = []
->>>>>>> 9d380ba7
 
         for run in self._runs:
             if isinstance(run, dict):
@@ -280,11 +275,7 @@
         update_notification_status_kwargs = {
             "run_uid": run.metadata.uid,
             "project": run.metadata.project,
-<<<<<<< HEAD
-            "notification_object": notification_object,
-=======
             "notification": notification_object,
->>>>>>> 9d380ba7
             "status": mlrun.common.schemas.NotificationStatus.SENT,
         }
         try:
