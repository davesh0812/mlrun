# Copyright 2023 Iguazio
#
# Licensed under the Apache License, Version 2.0 (the "License");
# you may not use this file except in compliance with the License.
# You may obtain a copy of the License at
#
#   http://www.apache.org/licenses/LICENSE-2.0
#
# Unless required by applicable law or agreed to in writing, software
# distributed under the License is distributed on an "AS IS" BASIS,
# WITHOUT WARRANTIES OR CONDITIONS OF ANY KIND, either express or implied.
# See the License for the specific language governing permissions and
# limitations under the License.

import sqlalchemy.dialects.mysql
from sqlalchemy import Column, ForeignKey, String
from sqlalchemy.ext.declarative import declarative_base, declared_attr

from mlrun.common.schemas.model_monitoring import (
    EventFieldType,
)

from .base import (
    ModelEndpointsBaseTable,
)

Base = declarative_base()


class ModelEndpointsTable(Base, ModelEndpointsBaseTable):
    feature_stats = Column(
        EventFieldType.FEATURE_STATS, sqlalchemy.dialects.mysql.MEDIUMTEXT
    )
    current_stats = Column(
        EventFieldType.CURRENT_STATS, sqlalchemy.dialects.mysql.MEDIUMTEXT
    )
    metrics = Column(EventFieldType.METRICS, sqlalchemy.dialects.mysql.MEDIUMTEXT)
    first_request = Column(
        EventFieldType.FIRST_REQUEST,
        # TODO: migrate to DATETIME, see ML-6921
        sqlalchemy.dialects.mysql.TIMESTAMP(fsp=3, timezone=True),
    )
    last_request = Column(
        EventFieldType.LAST_REQUEST,
        # TODO: migrate to DATETIME, see ML-6921
        sqlalchemy.dialects.mysql.TIMESTAMP(fsp=3, timezone=True),
    )


<<<<<<< HEAD
class MonitoringSchedulesTable(Base, MonitoringSchedulesBaseTable):
=======
class _ApplicationResultOrMetric:
    """
    This class sets common columns of `ApplicationResultTable` and `ApplicationMetricsTable`
    to the correct values in MySQL.
    Note: This class must come before the base tables in the inheritance order to override
    the relevant columns.
    """

    start_infer_time = Column(
        WriterEvent.START_INFER_TIME,
        sqlalchemy.dialects.mysql.DATETIME(fsp=3, timezone=True),
    )
    end_infer_time = Column(
        WriterEvent.END_INFER_TIME,
        sqlalchemy.dialects.mysql.DATETIME(fsp=3, timezone=True),
    )

>>>>>>> 23e6199e
    @declared_attr
    def endpoint_id(self):
        return Column(
            String(40),
            ForeignKey(f"{EventFieldType.MODEL_ENDPOINTS}.{EventFieldType.UID}"),
<<<<<<< HEAD
        )
=======
        )


class ApplicationResultTable(
    Base, _ApplicationResultOrMetric, ApplicationResultBaseTable
):
    result_extra_data = Column(
        ResultData.RESULT_EXTRA_DATA, sqlalchemy.dialects.mysql.MEDIUMTEXT
    )


class ApplicationMetricsTable(
    Base, _ApplicationResultOrMetric, ApplicationMetricsBaseTable
):
    pass
>>>>>>> 23e6199e
<|MERGE_RESOLUTION|>--- conflicted
+++ resolved
@@ -44,51 +44,4 @@
         EventFieldType.LAST_REQUEST,
         # TODO: migrate to DATETIME, see ML-6921
         sqlalchemy.dialects.mysql.TIMESTAMP(fsp=3, timezone=True),
-    )
-
-
-<<<<<<< HEAD
-class MonitoringSchedulesTable(Base, MonitoringSchedulesBaseTable):
-=======
-class _ApplicationResultOrMetric:
-    """
-    This class sets common columns of `ApplicationResultTable` and `ApplicationMetricsTable`
-    to the correct values in MySQL.
-    Note: This class must come before the base tables in the inheritance order to override
-    the relevant columns.
-    """
-
-    start_infer_time = Column(
-        WriterEvent.START_INFER_TIME,
-        sqlalchemy.dialects.mysql.DATETIME(fsp=3, timezone=True),
-    )
-    end_infer_time = Column(
-        WriterEvent.END_INFER_TIME,
-        sqlalchemy.dialects.mysql.DATETIME(fsp=3, timezone=True),
-    )
-
->>>>>>> 23e6199e
-    @declared_attr
-    def endpoint_id(self):
-        return Column(
-            String(40),
-            ForeignKey(f"{EventFieldType.MODEL_ENDPOINTS}.{EventFieldType.UID}"),
-<<<<<<< HEAD
-        )
-=======
-        )
-
-
-class ApplicationResultTable(
-    Base, _ApplicationResultOrMetric, ApplicationResultBaseTable
-):
-    result_extra_data = Column(
-        ResultData.RESULT_EXTRA_DATA, sqlalchemy.dialects.mysql.MEDIUMTEXT
-    )
-
-
-class ApplicationMetricsTable(
-    Base, _ApplicationResultOrMetric, ApplicationMetricsBaseTable
-):
-    pass
->>>>>>> 23e6199e
+    )