--- conflicted
+++ resolved
@@ -22,16 +22,4 @@
 
 
 class ModelEndpointsTable(Base, ModelEndpointsBaseTable):
-    pass
-
-
-<<<<<<< HEAD
-class MonitoringSchedulesTable(Base, MonitoringSchedulesBaseTable):
-=======
-class ApplicationResultTable(Base, ApplicationResultBaseTable):
-    pass
-
-
-class ApplicationMetricsTable(Base, ApplicationMetricsBaseTable):
->>>>>>> 23e6199e
     pass