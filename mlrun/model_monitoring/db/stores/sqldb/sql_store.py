# Copyright 2024 Iguazio
#
# Licensed under the Apache License, Version 2.0 (the "License");
# you may not use this file except in compliance with the License.
# You may obtain a copy of the License at
#
#   http://www.apache.org/licenses/LICENSE-2.0
#
# Unless required by applicable law or agreed to in writing, software
# distributed under the License is distributed on an "AS IS" BASIS,
# WITHOUT WARRANTIES OR CONDITIONS OF ANY KIND, either express or implied.
# See the License for the specific language governing permissions and
# limitations under the License.

import datetime
import typing

import pandas as pd
import sqlalchemy
import sqlalchemy.exc
import sqlalchemy.orm
from sqlalchemy.engine import Engine, make_url
from sqlalchemy.sql.elements import BinaryExpression

import mlrun.common.model_monitoring.helpers
import mlrun.common.schemas.model_monitoring as mm_schemas
import mlrun.model_monitoring.db.stores.sqldb.models
import mlrun.model_monitoring.helpers
from mlrun.common.db.sql_session import create_session, get_engine
from mlrun.model_monitoring.db import StoreBase
from mlrun.utils import datetime_now, logger


class SQLStoreBase(StoreBase):
    type: typing.ClassVar[str] = mm_schemas.ModelEndpointTarget.SQL
    """
    Handles the DB operations when the DB target is from type SQL. For the SQL operations, we use SQLAlchemy, a Python
    SQL toolkit that handles the communication with the database.  When using SQL for storing the model monitoring
    data, the user needs to provide a valid connection string for the database.
    """

    _tables = {}

    def __init__(
        self,
        project: str,
        **kwargs,
    ):
        """
        Initialize SQL store target object.

        :param project:               The name of the project.
        """

        super().__init__(project=project)

        if "store_connection_string" not in kwargs:
            raise mlrun.errors.MLRunInvalidArgumentError(
                "connection_string is a required parameter for SQLStoreBase."
            )

        self._sql_connection_string = kwargs.get("store_connection_string")
        self._engine = None
        self._init_tables()

    @property
    def engine(self) -> Engine:
        if not self._engine:
            self._engine = get_engine(dsn=self._sql_connection_string)
        return self._engine

    def create_tables(self):
        self._create_tables_if_not_exist()

    def _init_tables(self):
        self._init_model_endpoints_table()
<<<<<<< HEAD
        self._init_monitoring_schedules_table()
=======
        self._init_application_results_table()
        self._init_application_metrics_table()
>>>>>>> 23e6199e

    def _init_model_endpoints_table(self):
        self.model_endpoints_table = (
            mlrun.model_monitoring.db.stores.sqldb.models._get_model_endpoints_table(
                connection_string=self._sql_connection_string
            )
        )
        self._tables[mm_schemas.EventFieldType.MODEL_ENDPOINTS] = (
            self.model_endpoints_table
        )

<<<<<<< HEAD
    def _init_monitoring_schedules_table(self):
        self.MonitoringSchedulesTable = mlrun.model_monitoring.db.stores.sqldb.models._get_monitoring_schedules_table(
            connection_string=self._sql_connection_string
        )
        self._tables[mm_schemas.FileTargetKind.MONITORING_SCHEDULES] = (
            self.MonitoringSchedulesTable
=======
    def _init_application_results_table(self):
        self.application_results_table = (
            mlrun.model_monitoring.db.stores.sqldb.models._get_application_result_table(
                connection_string=self._sql_connection_string
            )
        )
        self._tables[mm_schemas.FileTargetKind.APP_RESULTS] = (
            self.application_results_table
        )

    def _init_application_metrics_table(self) -> None:
        self.application_metrics_table = mlrun.model_monitoring.db.stores.sqldb.models._get_application_metrics_table(
            connection_string=self._sql_connection_string
        )
        self._tables[mm_schemas.FileTargetKind.APP_METRICS] = (
            self.application_metrics_table
>>>>>>> 23e6199e
        )

    def _write(self, table_name: str, event: dict[str, typing.Any]) -> None:
        """
        Create a new record in the SQL table.

        :param table_name: Target table name.
        :param event:      Event dictionary that will be written into the DB.
        """
        with self.engine.connect() as connection:
            # Convert the result into a pandas Dataframe and write it into the database
            event_df = pd.DataFrame([event])
            event_df.to_sql(table_name, con=connection, index=False, if_exists="append")

    def _update(
        self,
        attributes: dict[str, typing.Any],
        table: sqlalchemy.orm.decl_api.DeclarativeMeta,
        criteria: list[BinaryExpression],
    ) -> None:
        """
        Update a record in the SQL table.

        :param attributes:  Dictionary of attributes that will be used for update the record. Note that the keys
                            of the attributes dictionary should exist in the SQL table.
        :param table:       SQLAlchemy declarative table.
        :param criteria:    A list of binary expressions that filter the query.
        """
        with create_session(dsn=self._sql_connection_string) as session:
            # Generate and commit the update session query
            session.query(
                table  # pyright: ignore[reportOptionalCall]
            ).filter(*criteria).update(attributes, synchronize_session=False)
            session.commit()

    def _get(
        self,
        table: sqlalchemy.orm.decl_api.DeclarativeMeta,
        criteria: list[BinaryExpression],
    ):
        """
        Get a record from the SQL table.

        param table:     SQLAlchemy declarative table.
        :param criteria: A list of binary expressions that filter the query.
        """
        with create_session(dsn=self._sql_connection_string) as session:
            logger.debug(
                "Querying the DB",
                table=table.__name__,
                criteria=[str(criterion) for criterion in criteria],
            )
            # Generate the get query
            return (
                session.query(table)  # pyright: ignore[reportOptionalCall]
                .filter(*criteria)
                .one_or_none()
            )

    def _delete(
        self,
        table: sqlalchemy.orm.decl_api.DeclarativeMeta,
        criteria: list[BinaryExpression],
    ) -> None:
        """
        Delete records from the SQL table.

        param table:     SQLAlchemy declarative table.
        :param criteria: A list of binary expressions that filter the query.
        """
        if not self.engine.has_table(table.__tablename__):
            logger.debug(
                f"Table {table.__tablename__} does not exist in the database. Skipping deletion."
            )
            return
        with create_session(dsn=self._sql_connection_string) as session:
            # Generate and commit the delete query
            session.query(
                table  # pyright: ignore[reportOptionalCall]
            ).filter(*criteria).delete(synchronize_session=False)
            session.commit()

    def write_model_endpoint(self, endpoint: dict[str, typing.Any]):
        """
        Create a new endpoint record in the SQL table. This method also creates the model endpoints table within the
        SQL database if not exist.

        :param endpoint: model endpoint dictionary that will be written into the DB.
        """

        # Adjust timestamps fields
        endpoint[mm_schemas.EventFieldType.FIRST_REQUEST] = (endpoint)[
            mm_schemas.EventFieldType.LAST_REQUEST
        ] = datetime_now()

        self._write(
            table_name=mm_schemas.EventFieldType.MODEL_ENDPOINTS, event=endpoint
        )

    def update_model_endpoint(
        self, endpoint_id: str, attributes: dict[str, typing.Any]
    ):
        """
        Update a model endpoint record with a given attributes.

        :param endpoint_id: The unique id of the model endpoint.
        :param attributes: Dictionary of attributes that will be used for update the model endpoint. Note that the keys
                           of the attributes dictionary should exist in the SQL table.

        """

        attributes.pop(mm_schemas.EventFieldType.ENDPOINT_ID, None)

        self._update(
            attributes=attributes,
            table=self.model_endpoints_table,
            criteria=[self.model_endpoints_table.uid == endpoint_id],
        )

    def delete_model_endpoint(self, endpoint_id: str) -> None:
        """
        Deletes the SQL record of a given model endpoint id.

        :param endpoint_id: The unique id of the model endpoint.
        """
        # Delete the model endpoint record using sqlalchemy ORM
        self._delete(
            table=self.model_endpoints_table,
            criteria=[self.model_endpoints_table.uid == endpoint_id],
        )

    def get_model_endpoint(
        self,
        endpoint_id: str,
    ) -> dict[str, typing.Any]:
        """
        Get a single model endpoint record.

        :param endpoint_id: The unique id of the model endpoint.

        :return: A model endpoint record as a dictionary.

        :raise MLRunNotFoundError: If the model endpoints table was not found or the model endpoint id was not found.
        """

        # Get the model endpoint record
        endpoint_record = self._get(
            table=self.model_endpoints_table,
            criteria=[self.model_endpoints_table.uid == endpoint_id],
        )

        if not endpoint_record:
            raise mlrun.errors.MLRunNotFoundError(f"Endpoint {endpoint_id} not found")

        # Convert the database values and the table columns into a python dictionary
        return endpoint_record.to_dict()

    def list_model_endpoints(
        self,
        model: str = None,
        function: str = None,
        labels: list[str] = None,
        top_level: bool = None,
        uids: list = None,
        include_stats: bool = None,
    ) -> list[dict[str, typing.Any]]:
        # Generate an empty model endpoints that will be filled afterwards with model endpoint dictionaries
        endpoint_list = []

        model_endpoints_table = (
            self.model_endpoints_table.__table__  # pyright: ignore[reportAttributeAccessIssue]
        )
        # Get the model endpoints records using sqlalchemy ORM
        with create_session(dsn=self._sql_connection_string) as session:
            # Generate the list query
            query = session.query(self.model_endpoints_table).filter_by(
                project=self.project
            )

            # Apply filters
            if model:
                model = model if ":" in model else f"{model}:latest"
                query = self._filter_values(
                    query=query,
                    model_endpoints_table=model_endpoints_table,
                    key_filter=mm_schemas.EventFieldType.MODEL,
                    filtered_values=[model],
                )
            if function:
                function_uri = f"{self.project}/{function}"
                query = self._filter_values(
                    query=query,
                    model_endpoints_table=model_endpoints_table,
                    key_filter=mm_schemas.EventFieldType.FUNCTION_URI,
                    filtered_values=[function_uri],
                )
            if uids:
                query = self._filter_values(
                    query=query,
                    model_endpoints_table=model_endpoints_table,
                    key_filter=mm_schemas.EventFieldType.UID,
                    filtered_values=uids,
                    combined=False,
                )
            if top_level:
                node_ep = str(mm_schemas.EndpointType.NODE_EP.value)
                router_ep = str(mm_schemas.EndpointType.ROUTER.value)
                endpoint_types = [node_ep, router_ep]
                query = self._filter_values(
                    query=query,
                    model_endpoints_table=model_endpoints_table,
                    key_filter=mm_schemas.EventFieldType.ENDPOINT_TYPE,
                    filtered_values=endpoint_types,
                    combined=False,
                )
            # Convert the results from the DB into a ModelEndpoint object and append it to the model endpoints list
            for endpoint_record in query.all():
                endpoint_dict = endpoint_record.to_dict()

                # Filter labels
                if labels and not self._validate_labels(
                    endpoint_dict=endpoint_dict, labels=labels
                ):
                    continue

                if not include_stats:
                    # Exclude these fields when listing model endpoints to avoid returning too much data (ML-6594)
                    # TODO: Remove stats from table schema (ML-7196)
                    endpoint_dict.pop(mm_schemas.EventFieldType.FEATURE_STATS)
                    endpoint_dict.pop(mm_schemas.EventFieldType.CURRENT_STATS)

                endpoint_list.append(endpoint_dict)

        return endpoint_list

    @staticmethod
    def _convert_to_datetime(event: dict[str, typing.Any], key: str) -> None:
        if isinstance(event[key], str):
            event[key] = datetime.datetime.fromisoformat(event[key])
        event[key] = event[key].astimezone(tz=datetime.timezone.utc)

    @staticmethod
    def _get_filter_criteria(
        *,
        table: sqlalchemy.orm.decl_api.DeclarativeMeta,
        endpoint_id: str,
        application_name: typing.Optional[str] = None,
    ) -> list[BinaryExpression]:
        """
        Return the filter criteria for the given endpoint_id and application_name.
        Note: the table object must include the relevant columns:
        `endpoint_id` and `application_name`.
        """
        criteria = [table.endpoint_id == endpoint_id]
        if application_name is not None:
            criteria.append(table.application_name == application_name)
        return criteria

<<<<<<< HEAD
    def get_last_analyzed(self, endpoint_id: str, application_name: str) -> int:
        """
        Get the last analyzed time for the provided model endpoint and application.

        :param endpoint_id:      The unique id of the model endpoint.
        :param application_name: Registered application name.

        :return: Timestamp as a Unix time.
        :raise:  MLRunNotFoundError if last analyzed value is not found.
        """
        monitoring_schedule_record = self._get(
            table=self.MonitoringSchedulesTable,
            criteria=self._get_filter_criteria(
                table=self.MonitoringSchedulesTable,
                endpoint_id=endpoint_id,
                application_name=application_name,
            ),
        )
        if not monitoring_schedule_record:
            raise mlrun.errors.MLRunNotFoundError(
                f"No last analyzed value has been found for {application_name} "
                f"that processes model endpoint {endpoint_id}"
            )
        return monitoring_schedule_record.last_analyzed

    def update_last_analyzed(
        self, endpoint_id: str, application_name: str, last_analyzed: int
    ):
        """
        Update the last analyzed time for the provided model endpoint and application.

        :param endpoint_id:      The unique id of the model endpoint.
        :param application_name: Registered application name.
        :param last_analyzed:    Timestamp as a Unix time that represents the last analyzed time of a certain
                                 application and model endpoint.
        """
        criteria = self._get_filter_criteria(
            table=self.MonitoringSchedulesTable,
            endpoint_id=endpoint_id,
            application_name=application_name,
        )
        monitoring_schedule_record = self._get(
            table=self.MonitoringSchedulesTable, criteria=criteria
        )
        if not monitoring_schedule_record:
            # Add a new record with last analyzed value
            self._write(
                table_name=mm_schemas.FileTargetKind.MONITORING_SCHEDULES,
                event={
                    mm_schemas.SchedulingKeys.UID: uuid.uuid4().hex,
                    mm_schemas.SchedulingKeys.APPLICATION_NAME: application_name,
                    mm_schemas.SchedulingKeys.ENDPOINT_ID: endpoint_id,
                    mm_schemas.SchedulingKeys.LAST_ANALYZED: last_analyzed,
                },
            )

        self._update(
            attributes={mm_schemas.SchedulingKeys.LAST_ANALYZED: last_analyzed},
            table=self.MonitoringSchedulesTable,
            criteria=criteria,
        )

    def _delete_last_analyzed(
        self, endpoint_id: str, application_name: typing.Optional[str] = None
    ) -> None:
        criteria = self._get_filter_criteria(
            table=self.MonitoringSchedulesTable,
            endpoint_id=endpoint_id,
            application_name=application_name,
        )
        # Delete the model endpoint record using sqlalchemy ORM
        self._delete(table=self.MonitoringSchedulesTable, criteria=criteria)
=======
    def _delete_application_result(
        self, endpoint_id: str, application_name: typing.Optional[str] = None
    ) -> None:
        criteria = self._get_filter_criteria(
            table=self.application_results_table,
            endpoint_id=endpoint_id,
            application_name=application_name,
        )
        # Delete the relevant records from the results table
        self._delete(table=self.application_results_table, criteria=criteria)

    def _delete_application_metrics(
        self, endpoint_id: str, application_name: typing.Optional[str] = None
    ) -> None:
        criteria = self._get_filter_criteria(
            table=self.application_metrics_table,
            endpoint_id=endpoint_id,
            application_name=application_name,
        )
        # Delete the relevant records from the metrics table
        self._delete(table=self.application_metrics_table, criteria=criteria)
>>>>>>> 23e6199e

    def _create_tables_if_not_exist(self):
        self._init_tables()

        for table in self._tables:
            # Create table if not exist. The `metadata` contains the `ModelEndpointsTable`
            db_name = make_url(self._sql_connection_string).database
            if not self.engine.has_table(table):
                logger.info(f"Creating table {table} on {db_name} db.")
                self._tables[table].metadata.create_all(bind=self.engine)
            else:
                logger.info(f"Table {table} already exists on {db_name} db.")

    @staticmethod
    def _filter_values(
        query: sqlalchemy.orm.query.Query,
        model_endpoints_table: sqlalchemy.Table,
        key_filter: str,
        filtered_values: list,
        combined=True,
    ) -> sqlalchemy.orm.query.Query:
        """Filtering the SQL query object according to the provided filters.

        :param query:                 SQLAlchemy ORM query object. Includes the SELECT statements generated by the ORM
                                      for getting the model endpoint data from the SQL table.
        :param model_endpoints_table: SQLAlchemy table object that represents the model endpoints table.
        :param key_filter:            Key column to filter by.
        :param filtered_values:       List of values to filter the query the result.
        :param combined:              If true, then apply AND operator on the filtered values list. Otherwise, apply OR
                                      operator.

        return:                      SQLAlchemy ORM query object that represents the updated query with the provided
                                     filters.
        """

        if combined and len(filtered_values) > 1:
            raise mlrun.errors.MLRunInvalidArgumentError(
                "Can't apply combined policy with multiple values"
            )

        if not combined:
            return query.filter(
                model_endpoints_table.c[key_filter].in_(filtered_values)
            )

        # Generating a tuple with the relevant filters
        filter_query = []
        for _filter in filtered_values:
            filter_query.append(model_endpoints_table.c[key_filter] == _filter)

        # Apply AND operator on the SQL query object with the filters tuple
        return query.filter(sqlalchemy.and_(*filter_query))

    def delete_model_endpoints_resources(self) -> None:
        """
        Delete all the model monitoring resources of the project in the SQL tables.
        """
        logger.debug(
            "Deleting model monitoring endpoints resources from the SQL tables",
            project=self.project,
        )
        endpoints = self.list_model_endpoints()

        for endpoint_dict in endpoints:
            endpoint_id = endpoint_dict[mm_schemas.EventFieldType.UID]
            logger.debug(
                "Deleting model endpoint resources from the SQL tables",
                endpoint_id=endpoint_id,
                project=self.project,
            )

            # Delete model endpoint record
            self.delete_model_endpoint(endpoint_id=endpoint_id)
            logger.debug(
                "Successfully deleted model endpoint resources",
                endpoint_id=endpoint_id,
                project=self.project,
            )

        logger.debug(
            "Successfully deleted model monitoring endpoints resources from the SQL tables",
            project=self.project,
        )<|MERGE_RESOLUTION|>--- conflicted
+++ resolved
@@ -74,12 +74,6 @@
 
     def _init_tables(self):
         self._init_model_endpoints_table()
-<<<<<<< HEAD
-        self._init_monitoring_schedules_table()
-=======
-        self._init_application_results_table()
-        self._init_application_metrics_table()
->>>>>>> 23e6199e
 
     def _init_model_endpoints_table(self):
         self.model_endpoints_table = (
@@ -89,33 +83,6 @@
         )
         self._tables[mm_schemas.EventFieldType.MODEL_ENDPOINTS] = (
             self.model_endpoints_table
-        )
-
-<<<<<<< HEAD
-    def _init_monitoring_schedules_table(self):
-        self.MonitoringSchedulesTable = mlrun.model_monitoring.db.stores.sqldb.models._get_monitoring_schedules_table(
-            connection_string=self._sql_connection_string
-        )
-        self._tables[mm_schemas.FileTargetKind.MONITORING_SCHEDULES] = (
-            self.MonitoringSchedulesTable
-=======
-    def _init_application_results_table(self):
-        self.application_results_table = (
-            mlrun.model_monitoring.db.stores.sqldb.models._get_application_result_table(
-                connection_string=self._sql_connection_string
-            )
-        )
-        self._tables[mm_schemas.FileTargetKind.APP_RESULTS] = (
-            self.application_results_table
-        )
-
-    def _init_application_metrics_table(self) -> None:
-        self.application_metrics_table = mlrun.model_monitoring.db.stores.sqldb.models._get_application_metrics_table(
-            connection_string=self._sql_connection_string
-        )
-        self._tables[mm_schemas.FileTargetKind.APP_METRICS] = (
-            self.application_metrics_table
->>>>>>> 23e6199e
         )
 
     def _write(self, table_name: str, event: dict[str, typing.Any]) -> None:
@@ -374,103 +341,6 @@
             criteria.append(table.application_name == application_name)
         return criteria
 
-<<<<<<< HEAD
-    def get_last_analyzed(self, endpoint_id: str, application_name: str) -> int:
-        """
-        Get the last analyzed time for the provided model endpoint and application.
-
-        :param endpoint_id:      The unique id of the model endpoint.
-        :param application_name: Registered application name.
-
-        :return: Timestamp as a Unix time.
-        :raise:  MLRunNotFoundError if last analyzed value is not found.
-        """
-        monitoring_schedule_record = self._get(
-            table=self.MonitoringSchedulesTable,
-            criteria=self._get_filter_criteria(
-                table=self.MonitoringSchedulesTable,
-                endpoint_id=endpoint_id,
-                application_name=application_name,
-            ),
-        )
-        if not monitoring_schedule_record:
-            raise mlrun.errors.MLRunNotFoundError(
-                f"No last analyzed value has been found for {application_name} "
-                f"that processes model endpoint {endpoint_id}"
-            )
-        return monitoring_schedule_record.last_analyzed
-
-    def update_last_analyzed(
-        self, endpoint_id: str, application_name: str, last_analyzed: int
-    ):
-        """
-        Update the last analyzed time for the provided model endpoint and application.
-
-        :param endpoint_id:      The unique id of the model endpoint.
-        :param application_name: Registered application name.
-        :param last_analyzed:    Timestamp as a Unix time that represents the last analyzed time of a certain
-                                 application and model endpoint.
-        """
-        criteria = self._get_filter_criteria(
-            table=self.MonitoringSchedulesTable,
-            endpoint_id=endpoint_id,
-            application_name=application_name,
-        )
-        monitoring_schedule_record = self._get(
-            table=self.MonitoringSchedulesTable, criteria=criteria
-        )
-        if not monitoring_schedule_record:
-            # Add a new record with last analyzed value
-            self._write(
-                table_name=mm_schemas.FileTargetKind.MONITORING_SCHEDULES,
-                event={
-                    mm_schemas.SchedulingKeys.UID: uuid.uuid4().hex,
-                    mm_schemas.SchedulingKeys.APPLICATION_NAME: application_name,
-                    mm_schemas.SchedulingKeys.ENDPOINT_ID: endpoint_id,
-                    mm_schemas.SchedulingKeys.LAST_ANALYZED: last_analyzed,
-                },
-            )
-
-        self._update(
-            attributes={mm_schemas.SchedulingKeys.LAST_ANALYZED: last_analyzed},
-            table=self.MonitoringSchedulesTable,
-            criteria=criteria,
-        )
-
-    def _delete_last_analyzed(
-        self, endpoint_id: str, application_name: typing.Optional[str] = None
-    ) -> None:
-        criteria = self._get_filter_criteria(
-            table=self.MonitoringSchedulesTable,
-            endpoint_id=endpoint_id,
-            application_name=application_name,
-        )
-        # Delete the model endpoint record using sqlalchemy ORM
-        self._delete(table=self.MonitoringSchedulesTable, criteria=criteria)
-=======
-    def _delete_application_result(
-        self, endpoint_id: str, application_name: typing.Optional[str] = None
-    ) -> None:
-        criteria = self._get_filter_criteria(
-            table=self.application_results_table,
-            endpoint_id=endpoint_id,
-            application_name=application_name,
-        )
-        # Delete the relevant records from the results table
-        self._delete(table=self.application_results_table, criteria=criteria)
-
-    def _delete_application_metrics(
-        self, endpoint_id: str, application_name: typing.Optional[str] = None
-    ) -> None:
-        criteria = self._get_filter_criteria(
-            table=self.application_metrics_table,
-            endpoint_id=endpoint_id,
-            application_name=application_name,
-        )
-        # Delete the relevant records from the metrics table
-        self._delete(table=self.application_metrics_table, criteria=criteria)
->>>>>>> 23e6199e
-
     def _create_tables_if_not_exist(self):
         self._init_tables()
 
