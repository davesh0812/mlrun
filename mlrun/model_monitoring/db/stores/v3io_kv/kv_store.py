--- conflicted
+++ resolved
@@ -299,137 +299,6 @@
                 raise_for_status=v3io.dataplane.RaiseForStatus.never,
             )
 
-<<<<<<< HEAD
-    def get_last_analyzed(self, endpoint_id: str, application_name: str) -> int:
-        """
-        Get the last analyzed time for the provided model endpoint and application.
-
-        :param endpoint_id:      The unique id of the model endpoint.
-        :param application_name: Registered application name.
-
-        :return: Timestamp as a Unix time.
-        :raise:  MLRunNotFoundError if last analyzed value is not found.
-
-        """
-        try:
-            response = self.client.kv.get(
-                container=self._get_monitoring_schedules_container(
-                    project_name=self.project
-                ),
-                table_path=endpoint_id,
-                key=application_name,
-            )
-            return response.output.item[mm_schemas.SchedulingKeys.LAST_ANALYZED]
-        except v3io.dataplane.response.HttpResponseError as err:
-            if err.status_code == http.HTTPStatus.NOT_FOUND:
-                logger.debug("Last analyzed time not found", err=err)
-                raise mlrun.errors.MLRunNotFoundError(
-                    f"No last analyzed value has been found for {application_name} "
-                    f"that processes model endpoint {endpoint_id}",
-                )
-            logger.error("Error while getting last analyzed time", err=err)
-            raise err
-
-    def update_last_analyzed(
-        self, endpoint_id: str, application_name: str, last_analyzed: int
-    ):
-        """
-        Update the last analyzed time for the provided model endpoint and application.
-
-        :param endpoint_id:      The unique id of the model endpoint.
-        :param application_name: Registered application name.
-        :param last_analyzed:    Timestamp as a Unix time that represents the last analyzed time of a certain
-                                 application and model endpoint.
-        """
-        self.client.kv.put(
-            container=self._get_monitoring_schedules_container(
-                project_name=self.project
-            ),
-            table_path=endpoint_id,
-            key=application_name,
-            attributes={mm_schemas.SchedulingKeys.LAST_ANALYZED: last_analyzed},
-        )
-=======
-    @staticmethod
-    def _get_results_table_path(endpoint_id: str) -> str:
-        return endpoint_id
-
-    @staticmethod
-    def _get_metrics_table_path(endpoint_id: str) -> str:
-        return f"{endpoint_id}_metrics"
-
-    def write_application_event(
-        self,
-        event: dict[str, typing.Any],
-        kind: mm_schemas.WriterEventKind = mm_schemas.WriterEventKind.RESULT,
-    ) -> None:
-        """
-        Write a new application event in the target table.
-
-        :param event: An event dictionary that represents the application result, should be corresponded to the
-                      schema defined in the :py:class:`~mlrun.common.schemas.model_monitoring.constants.WriterEvent`
-                      object.
-        :param kind: The type of the event, can be either "result" or "metric".
-        """
-
-        container = self.get_v3io_monitoring_apps_container(project_name=self.project)
-        endpoint_id = event.pop(mm_schemas.WriterEvent.ENDPOINT_ID)
-
-        if kind == mm_schemas.WriterEventKind.METRIC:
-            table_path = self._get_metrics_table_path(endpoint_id)
-            key = f"{event[mm_schemas.WriterEvent.APPLICATION_NAME]}.{event[mm_schemas.MetricData.METRIC_NAME]}"
-            attributes = {event_key: event[event_key] for event_key in _METRIC_FIELDS}
-        elif kind == mm_schemas.WriterEventKind.RESULT:
-            table_path = self._get_results_table_path(endpoint_id)
-            key = event.pop(mm_schemas.WriterEvent.APPLICATION_NAME)
-            metric_name = event.pop(mm_schemas.ResultData.RESULT_NAME)
-            attributes = {metric_name: self._encode_field(json.dumps(event))}
-        else:
-            raise ValueError(f"Invalid {kind = }")
-
-        self.client.kv.update(
-            container=container,
-            table_path=table_path,
-            key=key,
-            attributes=attributes,
-        )
-
-        schema_file = self.client.kv.new_cursor(
-            container=container,
-            table_path=table_path,
-            filter_expression='__name==".#schema"',
-        )
-
-        if not schema_file.all():
-            logger.info(
-                "Generating a new V3IO KV schema file",
-                container=container,
-                table_path=table_path,
-            )
-            self._generate_kv_schema(
-                container=container, table_path=table_path, kind=kind
-            )
-        logger.info("Updated V3IO KV successfully", key=key)
-
-    def _generate_kv_schema(
-        self, *, container: str, table_path: str, kind: mm_schemas.WriterEventKind
-    ) -> None:
-        """Generate V3IO KV schema file which will be used by the model monitoring applications dashboard in Grafana."""
-        schema_params = _KIND_TO_SCHEMA_PARAMS[kind]
-        res = self.client.kv.create_schema(
-            container=container,
-            table_path=table_path,
-            key=schema_params.key,
-            fields=schema_params.fields,
-        )
-        if res.status_code != HTTPStatus.OK:
-            raise mlrun.errors.MLRunBadRequestError(
-                f"Couldn't infer schema for endpoint {table_path} which is required for Grafana dashboards"
-            )
-        else:
-            logger.info("Generated V3IO KV schema successfully", table_path=table_path)
->>>>>>> 23e6199e
-
     def _generate_tsdb_paths(self) -> tuple[str, str]:
         """Generate a short path to the TSDB resources and a filtered path for the frames object
         :return: A tuple of:
