# Copyright 2024 Iguazio
#
# Licensed under the Apache License, Version 2.0 (the "License");
# you may not use this file except in compliance with the License.
# You may obtain a copy of the License at
#
#   http://www.apache.org/licenses/LICENSE-2.0
#
# Unless required by applicable law or agreed to in writing, software
# distributed under the License is distributed on an "AS IS" BASIS,
# WITHOUT WARRANTIES OR CONDITIONS OF ANY KIND, either express or implied.
# See the License for the specific language governing permissions and
# limitations under the License.

import json
import typing
from abc import ABC, abstractmethod

import mlrun.common.schemas.model_monitoring as mm_schemas


class StoreBase(ABC):
    type: typing.ClassVar[str]
    """
    An abstract class to handle the store object in the DB target.
    """

    def __init__(self, project: str):
        """
        Initialize a new store target.

        :param project: The name of the project.
        """
        self.project = project

    @abstractmethod
    def write_model_endpoint(self, endpoint: dict[str, typing.Any]):
        """
        Create a new endpoint record in the DB table.

        :param endpoint: model endpoint dictionary that will be written into the DB.
        """
        pass

    @abstractmethod
    def update_model_endpoint(
        self, endpoint_id: str, attributes: dict[str, typing.Any]
    ):
        """
        Update a model endpoint record with a given attributes.

        :param endpoint_id: The unique id of the model endpoint.
        :param attributes: Dictionary of attributes that will be used for update the model endpoint. Note that the keys
                           of the attributes dictionary should exist in the DB table.

        """
        pass

    @abstractmethod
    def delete_model_endpoint(self, endpoint_id: str):
        """
        Deletes the record of a given model endpoint id.

        :param endpoint_id: The unique id of the model endpoint.
        """
        pass

    @abstractmethod
    def delete_model_endpoints_resources(self):
        """
        Delete all model endpoints resources.

        """
        pass

    @abstractmethod
    def get_model_endpoint(
        self,
        endpoint_id: str,
    ) -> dict[str, typing.Any]:
        """
        Get a single model endpoint record.

        :param endpoint_id: The unique id of the model endpoint.

        :return: A model endpoint record as a dictionary.
        """
        pass

    @abstractmethod
    def list_model_endpoints(
        self,
        model: str = None,
        function: str = None,
        labels: list[str] = None,
        top_level: bool = None,
        uids: list = None,
        include_stats: bool = None,
    ) -> list[dict[str, typing.Any]]:
        """
        Returns a list of model endpoint dictionaries, supports filtering by model, function, labels or top level.
        By default, when no filters are applied, all available model endpoints for the given project will
        be listed.

        :param model:           The name of the model to filter by.
        :param function:        The name of the function to filter by.
        :param labels:          A list of labels to filter by. Label filters work by either filtering a specific value
                                of a label (i.e. list("key=value")) or by looking for the existence of a given
                                key (i.e. "key").
        :param top_level:       If True will return only routers and endpoint that are NOT children of any router.
        :param uids:             List of model endpoint unique ids to include in the result.
        :param include_stats:   If True, will include model endpoint statistics in the result.

        :return: A list of model endpoint dictionaries.
        """
        pass

    @abstractmethod
<<<<<<< HEAD
    def update_last_analyzed(
        self,
        endpoint_id: str,
        application_name: str,
        last_analyzed: int,
    ):
        """
        Update the last analyzed time for the provided model endpoint and application.

        :param endpoint_id:      The unique id of the model endpoint.
        :param application_name: Registered application name.
        :param last_analyzed:    Timestamp as a Unix time that represents the last analyzed time of a certain
                                 application and model endpoint.

        """
        pass
=======
    def write_application_event(
        self,
        event: dict[str, typing.Any],
        kind: mm_schemas.WriterEventKind = mm_schemas.WriterEventKind.RESULT,
    ) -> None:
        """
        Write a new event in the target table.

        :param event: An event dictionary that represents the application result, should be corresponded to the
                      schema defined in the :py:class:`~mlrun.common.schemas.model_monitoring.constants.WriterEvent`
                      object.
        :param kind: The type of the event, can be either "result" or "metric".
        """

    @abstractmethod
    def get_model_endpoint_metrics(
        self, endpoint_id: str, type: mm_schemas.ModelEndpointMonitoringMetricType
    ) -> list[mm_schemas.ModelEndpointMonitoringMetric]:
        """
        Get the model monitoring results and metrics of the requested model endpoint.

        :param: endpoint_id: The model endpoint identifier.
        :param: type:        The type of the requested metrics ("result" or "metric").

        :return:             A list of the available metrics.
        """
>>>>>>> 23e6199e

    @staticmethod
    def _validate_labels(
        endpoint_dict: dict,
        labels: list,
    ) -> bool:
        """Validate that the model endpoint dictionary has the provided labels. There are 2 possible cases:
        1 - Labels were provided as a list of key-values pairs (e.g. ['label_1=value_1', 'label_2=value_2']): Validate
            that each pair exist in the endpoint dictionary.
        2 - Labels were provided as a list of key labels (e.g. ['label_1', 'label_2']): Validate that each key exist in
            the endpoint labels dictionary.

        :param endpoint_dict: Dictionary of the model endpoint records.
        :param labels:        List of dictionary of required labels.

        :return: True if the labels exist in the endpoint labels dictionary, otherwise False.
        """

        # Convert endpoint labels into dictionary
        endpoint_labels = json.loads(
            endpoint_dict.get(mm_schemas.EventFieldType.LABELS)
        )

        for label in labels:
            # Case 1 - label is a key=value pair
            if "=" in label:
                lbl, value = list(map(lambda x: x.strip(), label.split("=")))
                if lbl not in endpoint_labels or str(endpoint_labels[lbl]) != value:
                    return False
            # Case 2 - label is just a key
            else:
                if label not in endpoint_labels:
                    return False

        return True

    def create_tables(self):
        pass<|MERGE_RESOLUTION|>--- conflicted
+++ resolved
@@ -115,53 +115,6 @@
         """
         pass
 
-    @abstractmethod
-<<<<<<< HEAD
-    def update_last_analyzed(
-        self,
-        endpoint_id: str,
-        application_name: str,
-        last_analyzed: int,
-    ):
-        """
-        Update the last analyzed time for the provided model endpoint and application.
-
-        :param endpoint_id:      The unique id of the model endpoint.
-        :param application_name: Registered application name.
-        :param last_analyzed:    Timestamp as a Unix time that represents the last analyzed time of a certain
-                                 application and model endpoint.
-
-        """
-        pass
-=======
-    def write_application_event(
-        self,
-        event: dict[str, typing.Any],
-        kind: mm_schemas.WriterEventKind = mm_schemas.WriterEventKind.RESULT,
-    ) -> None:
-        """
-        Write a new event in the target table.
-
-        :param event: An event dictionary that represents the application result, should be corresponded to the
-                      schema defined in the :py:class:`~mlrun.common.schemas.model_monitoring.constants.WriterEvent`
-                      object.
-        :param kind: The type of the event, can be either "result" or "metric".
-        """
-
-    @abstractmethod
-    def get_model_endpoint_metrics(
-        self, endpoint_id: str, type: mm_schemas.ModelEndpointMonitoringMetricType
-    ) -> list[mm_schemas.ModelEndpointMonitoringMetric]:
-        """
-        Get the model monitoring results and metrics of the requested model endpoint.
-
-        :param: endpoint_id: The model endpoint identifier.
-        :param: type:        The type of the requested metrics ("result" or "metric").
-
-        :return:             A list of the available metrics.
-        """
->>>>>>> 23e6199e
-
     @staticmethod
     def _validate_labels(
         endpoint_dict: dict,
