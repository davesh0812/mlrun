# Copyright 2023 Iguazio
#
# Licensed under the Apache License, Version 2.0 (the "License");
# you may not use this file except in compliance with the License.
# You may obtain a copy of the License at
#
#   http://www.apache.org/licenses/LICENSE-2.0
#
# Unless required by applicable law or agreed to in writing, software
# distributed under the License is distributed on an "AS IS" BASIS,
# WITHOUT WARRANTIES OR CONDITIONS OF ANY KIND, either express or implied.
# See the License for the specific language governing permissions and
# limitations under the License.

import concurrent.futures
import datetime
import json
import os
import re
from collections.abc import Iterator
from typing import NamedTuple, Optional, Union, cast

import nuclio

import mlrun
import mlrun.common.schemas.model_monitoring.constants as mm_constants
import mlrun.data_types.infer
import mlrun.model_monitoring.db.stores
from mlrun.datastore import get_stream_pusher
from mlrun.errors import err_to_str
from mlrun.model_monitoring.helpers import (
    _BatchDict,
    batch_dict2timedelta,
    get_monitoring_parquet_path,
    get_stream_path,
)
from mlrun.utils import datetime_now, logger


class _Interval(NamedTuple):
    start: datetime.datetime
    end: datetime.datetime


class _BatchWindow:
    def __init__(
        self,
        project: str,
        endpoint: str,
        application: str,
        timedelta_seconds: int,
        last_updated: Optional[int],
        first_request: Optional[int],
    ) -> None:
        """
        Initialize a batch window object that handles the batch interval time range
        for the monitoring functions.
        All the time values are in seconds.
        The start and stop time are in seconds since the epoch.
        """
        self.project = project
        self._endpoint = endpoint
        self._application = application
        self._first_request = first_request
        self._stop = last_updated
        self._step = timedelta_seconds
        self._db = mlrun.model_monitoring.get_store_object(project=self.project)
        self._start = self._get_last_analyzed()

    def _get_last_analyzed(self) -> Optional[int]:
        try:
            last_analyzed = self._db.get_last_analyzed(
                endpoint_id=self._endpoint,
                application_name=self._application,
            )
        except mlrun.errors.MLRunNotFoundError:
            logger.info(
                "No last analyzed time was found for this endpoint and "
                "application, as this is probably the first time this "
                "application is running. Using the latest between first "
                "request time or last update time minus one day instead",
                endpoint=self._endpoint,
                application=self._application,
                first_request=self._first_request,
                last_updated=self._stop,
            )

            if self._first_request and self._stop:
                # TODO : Change the timedelta according to the policy.
                first_period_in_seconds = max(
                    int(datetime.timedelta(days=1).total_seconds()), self._step
                )  # max between one day and the base period
                return max(
                    self._first_request,
                    self._stop - first_period_in_seconds,
                )
            return self._first_request

        logger.info(
            "Got the last analyzed time for this endpoint and application",
            endpoint=self._endpoint,
            application=self._application,
            last_analyzed=last_analyzed,
        )
        return last_analyzed

    def _update_last_analyzed(self, last_analyzed: int) -> None:
        logger.info(
            "Updating the last analyzed time for this endpoint and application",
            endpoint=self._endpoint,
            application=self._application,
            last_analyzed=last_analyzed,
        )

        self._db.update_last_analyzed(
            endpoint_id=self._endpoint,
            application_name=self._application,
            last_analyzed=last_analyzed,
        )

    def get_intervals(
        self,
    ) -> Iterator[_Interval]:
        """Generate the batch interval time ranges."""
        if self._start is not None and self._stop is not None:
            entered = False
            # Iterate timestamp from start until timestamp <= stop - step
            # so that the last interval will end at (timestamp + step) <= stop.
            # Add 1 to stop - step to get <= and not <.
            for timestamp in range(
                self._start, self._stop - self._step + 1, self._step
            ):
                entered = True
                start_time = datetime.datetime.fromtimestamp(
                    timestamp, tz=datetime.timezone.utc
                )
                end_time = datetime.datetime.fromtimestamp(
                    timestamp + self._step, tz=datetime.timezone.utc
                )
                yield _Interval(start_time, end_time)
                self._update_last_analyzed(timestamp + self._step)
            if not entered:
                logger.info(
                    "All the data is set, but no complete intervals were found. "
                    "Wait for last_updated to be updated",
                    endpoint=self._endpoint,
                    application=self._application,
                    start=self._start,
                    stop=self._stop,
                    step=self._step,
                )
        else:
            logger.warn(
                "The first request time is not found for this endpoint. "
                "No intervals will be generated",
                endpoint=self._endpoint,
                application=self._application,
                start=self._start,
                stop=self._stop,
            )


class _BatchWindowGenerator:
    def __init__(self, batch_dict: Union[dict, str]) -> None:
        """
        Initialize a batch window generator object that generates batch window objects
        for the monitoring functions.
        """
        self._batch_dict = batch_dict
        self._norm_batch_dict()
        self._timedelta = self._get_timedelta()

    def _norm_batch_dict(self) -> None:
        # TODO: This will be removed once the job params can be parsed with different types
        # Convert batch dict string into a dictionary
        if isinstance(self._batch_dict, str):
            self._parse_batch_dict_str()

    def _parse_batch_dict_str(self) -> None:
        """Convert batch dictionary string into a valid dictionary"""
        characters_to_remove = "{} "
        pattern = "[" + characters_to_remove + "]"
        # Remove unnecessary characters from the provided string
        batch_list = re.sub(pattern, "", self._batch_dict).split(",")
        # Initialize the dictionary of batch interval ranges
        self._batch_dict = {}
        for pair in batch_list:
            pair_list = pair.split(":")
            self._batch_dict[pair_list[0]] = float(pair_list[1])

    def _get_timedelta(self) -> int:
        """Get the timedelta in seconds from the batch dictionary"""
        return int(
            batch_dict2timedelta(cast(_BatchDict, self._batch_dict)).total_seconds()
        )

    @classmethod
    def _get_last_updated_time(
        cls, last_request: Optional[str], has_stream: bool
    ) -> Optional[int]:
        """
        Get the last updated time of a model endpoint.
        """
        if not last_request:
            return None
        last_updated = int(
            cls._date_string2timestamp(last_request)
            - cast(
                float,
                mlrun.mlconf.model_endpoint_monitoring.parquet_batching_timeout_secs,
            )
        )
        if not has_stream:
            # If the endpoint does not have a stream, `last_updated` should be
            # the minimum between the current time and the last updated time.
            # This compensates for the bumping mechanism - see
            # `bump_model_endpoint_last_request`.
            last_updated = min(int(datetime_now().timestamp()), last_updated)
            logger.debug(
                "The endpoint does not have a stream", last_updated=last_updated
            )
        return last_updated

    @classmethod
    def _normalize_first_request(
        cls, first_request: Optional[str], endpoint: str
    ) -> Optional[int]:
        if not first_request:
            logger.debug(
                "There is no first request time for this endpoint.",
                endpoint=endpoint,
                first_request=first_request,
            )
            return None
        return cls._date_string2timestamp(first_request)

    @staticmethod
    def _date_string2timestamp(date_string: str) -> int:
        return int(datetime.datetime.fromisoformat(date_string).timestamp())

    def get_batch_window(
        self,
        project: str,
        endpoint: str,
        application: str,
        first_request: Optional[str],
        last_request: Optional[str],
        has_stream: bool,
    ) -> _BatchWindow:
        """
        Get the batch window for a specific endpoint and application.
        first_request is the first request time to the endpoint.
        """

        return _BatchWindow(
            project=project,
            endpoint=endpoint,
            application=application,
            timedelta_seconds=self._timedelta,
            last_updated=self._get_last_updated_time(last_request, has_stream),
            first_request=self._normalize_first_request(first_request, endpoint),
        )


class MonitoringApplicationController:
    """
    The main object to handle the monitoring processing job. This object is used to get the required configurations and
    to manage the main monitoring drift detection process based on the current batch.
    Note that the MonitoringApplicationController object requires access keys along with valid project configurations.
    """

    def __init__(
        self,
        mlrun_context: mlrun.run.MLClientCtx,
        project: str,
    ):
        """
        Initialize Monitoring Application Processor object.

        :param mlrun_context:               An MLRun context.
        :param project:                     Project name.
        """
        self.context = mlrun_context
        self.project = project
        self.project_obj = mlrun.get_or_create_project(project)

        mlrun_context.logger.debug(
            f"Initializing {self.__class__.__name__}", project=project
        )

        self.db = mlrun.model_monitoring.get_store_object(project=project)

        self._batch_window_generator = _BatchWindowGenerator(
            batch_dict=json.loads(
                mlrun.get_secret_or_env(
                    mm_constants.EventFieldType.BATCH_INTERVALS_DICT
                )
            )
        )

        self.model_monitoring_access_key = self._get_model_monitoring_access_key()
        self.parquet_directory = get_monitoring_parquet_path(
            self.project_obj,
            kind=mm_constants.FileTargetKind.APPS_PARQUET,
        )
        self.storage_options = None
        if not mlrun.mlconf.is_ce_mode():
            self._initialize_v3io_configurations()
        elif self.parquet_directory.startswith("s3://"):
            self.storage_options = mlrun.mlconf.get_s3_storage_options()

    @staticmethod
    def _get_model_monitoring_access_key() -> Optional[str]:
        access_key = os.getenv(mm_constants.ProjectSecretKeys.ACCESS_KEY)
        # allow access key to be empty and don't fetch v3io access key if not needed
        if access_key is None:
            access_key = mlrun.mlconf.get_v3io_access_key()
        return access_key

    def _initialize_v3io_configurations(self) -> None:
        self.v3io_framesd = mlrun.mlconf.v3io_framesd
        self.v3io_api = mlrun.mlconf.v3io_api
        self.storage_options = dict(
            v3io_access_key=self.model_monitoring_access_key, v3io_api=self.v3io_api
        )

    def run(self, event: nuclio.Event):
        """
        Main method for run all the relevant monitoring applications on each endpoint

        :param event:   trigger event
        """
        logger.info("Start running monitoring controller")
        try:
            applications_names = []
            endpoints = self.db.list_model_endpoints()
            if not endpoints:
                self.context.logger.info(
                    "No model endpoints found", project=self.project
                )
                return
            monitoring_functions = self.project_obj.list_model_monitoring_functions()
            if monitoring_functions:
                # Gets only application in ready state
                applications_names = list(
                    {
                        app.metadata.name
                        for app in monitoring_functions
                        if (
                            app.status.state == "ready"
                            # workaround for the default app, as its `status.state` is `None`
                            or app.metadata.name
                            == mm_constants.HistogramDataDriftApplicationConstants.NAME
                        )
                    }
                )
            if not applications_names:
                self.context.logger.info(
                    "No monitoring functions found", project=self.project
                )
                return
            self.context.logger.info(
                "Starting to iterate over the applications",
                applications=applications_names,
            )

        except Exception as e:
            self.context.logger.error(
                "Failed to list endpoints and monitoring applications",
                exc=err_to_str(e),
            )
            return
        # Initialize a process pool that will be used to run each endpoint applications on a dedicated process
        pool = concurrent.futures.ProcessPoolExecutor(
            max_workers=min(len(endpoints), 10),
        )
        futures = []
        for endpoint in endpoints:
            if (
                endpoint[mm_constants.EventFieldType.ACTIVE]
                and endpoint[mm_constants.EventFieldType.MONITORING_MODE]
                == mm_constants.ModelMonitoringMode.enabled.value
            ):
                # Skip router endpoint:
                if (
                    int(endpoint[mm_constants.EventFieldType.ENDPOINT_TYPE])
                    == mm_constants.EndpointType.ROUTER
                ):
                    # Router endpoint has no feature stats
                    logger.info(
                        f"{endpoint[mm_constants.EventFieldType.UID]} is router skipping"
                    )
                    continue
                future = pool.submit(
                    MonitoringApplicationController.model_endpoint_process,
                    endpoint=endpoint,
                    applications_names=applications_names,
                    batch_window_generator=self._batch_window_generator,
                    project=self.project,
                    parquet_directory=self.parquet_directory,
                    storage_options=self.storage_options,
                    model_monitoring_access_key=self.model_monitoring_access_key,
                )
                futures.append(future)

        for future in concurrent.futures.as_completed(futures):
            result = future.result()
            if result:
                self.context.log_results(result)

    @classmethod
    def model_endpoint_process(
        cls,
        endpoint: dict,
        applications_names: list[str],
        batch_window_generator: _BatchWindowGenerator,
        project: str,
        parquet_directory: str,
        storage_options: dict,
        model_monitoring_access_key: str,
    ) -> Optional[dict[str, list[str]]]:
        """
        Process a model endpoint and trigger the monitoring applications. This function running on different process
        for each endpoint. In addition, this function will generate a parquet file that includes the relevant data
        for a specific time range.

        :param endpoint:                    (dict) Model endpoint record.
        :param applications_names:          (list[str]) List of application names to push results to.
        :param batch_window_generator:      (_BatchWindowGenerator) An object that generates _BatchWindow objects.
        :param project:                     (str) Project name.
        :param parquet_directory:           (str) Directory to store application parquet files
        :param storage_options:             (dict) Storage options for writing ParquetTarget.
        :param model_monitoring_access_key: (str) Access key to apply the model monitoring process.

        """
        endpoint_id = endpoint[mm_constants.EventFieldType.UID]
        start_times: set[datetime.datetime] = set()
        try:
            for application in applications_names:
                batch_window = batch_window_generator.get_batch_window(
                    project=project,
                    endpoint=endpoint_id,
                    application=application,
                    first_request=endpoint[mm_constants.EventFieldType.FIRST_REQUEST],
                    last_request=endpoint[mm_constants.EventFieldType.LAST_REQUEST],
                    has_stream=endpoint[mm_constants.EventFieldType.STREAM_PATH] != "",
                )

                for start_infer_time, end_infer_time in batch_window.get_intervals():
<<<<<<< HEAD
=======
                    try:
                        # Get application sample data
                        offline_response = cls._get_sample_df(
                            feature_set=m_fs,
                            endpoint_id=endpoint_id,
                            start_infer_time=start_infer_time,
                            end_infer_time=end_infer_time,
                            parquet_directory=parquet_directory,
                            storage_options=storage_options,
                            application_name=application,
                        )

                        df = offline_response.to_dataframe()
                        parquet_target_path = offline_response.vector.get_target_path()

                        if len(df) == 0:
                            logger.info(
                                "During this time window, the endpoint has not received any data",
                                endpoint=endpoint[mm_constants.EventFieldType.UID],
                                start_time=start_infer_time,
                                end_time=end_infer_time,
                            )
                            continue

                    except FileNotFoundError:
                        logger.warn(
                            "No parquets were written yet",
                            endpoint=endpoint[mm_constants.EventFieldType.UID],
                        )
                        continue

                    # Get the timestamp of the latest request:
                    latest_request = df[mm_constants.EventFieldType.TIMESTAMP].iloc[-1]

                    # Get the feature stats from the model endpoint for reference data
                    feature_stats = json.loads(
                        endpoint[mm_constants.EventFieldType.FEATURE_STATS]
                    )

                    # Pad the original feature stats to accommodate current
                    # data out of the original range (unless already padded)
                    pad_features_hist(FeatureStats(feature_stats))

                    # Get the current stats:
                    current_stats = calculate_inputs_statistics(
                        sample_set_statistics=feature_stats, inputs=df
                    )

>>>>>>> 0e8b1922
                    cls._push_to_applications(
                        start_infer_time=start_infer_time,
                        end_infer_time=end_infer_time,
                        endpoint_id=endpoint_id,
                        latest_request=endpoint[
                            mm_constants.EventFieldType.LAST_REQUEST
                        ],
                        project=project,
                        applications_names=[application],
                        model_monitoring_access_key=model_monitoring_access_key,
                    )
                    start_times.add(start_infer_time)
        except Exception:
            logger.exception(
                "Encountered an exception",
                endpoint_id=endpoint[mm_constants.EventFieldType.UID],
            )

        if start_times:
            return {endpoint_id: [str(t) for t in sorted(list(start_times))]}

    # def _delete_old_parquet(self, endpoints: list[dict[str, Any]], days: int = 1):
    #     """
    #     Delete application parquets older than the argument days.
    #
    #     :param endpoints: A list of dictionaries of model endpoints records.
    #     """
    #     if self.parquet_directory.startswith("v3io:///"):
    #         # create fs with access to the user side (under projects)
    #         store, _, _ = mlrun.store_manager.get_or_create_store(
    #             self.parquet_directory,
    #             {"V3IO_ACCESS_KEY": self.model_monitoring_access_key},
    #         )
    #         fs = store.filesystem
    #
    #         # calculate time threshold (keep only files from the last 24 hours)
    #         time_to_keep = (
    #             datetime.datetime.now(tz=datetime.timezone.utc)
    #             - datetime.timedelta(days=days)
    #         ).timestamp()
    #
    #         for endpoint in endpoints:
    #             try:
    #                 apps_parquet_directories = fs.listdir(
    #                     path=f"{self.parquet_directory}"
    #                     f"/key={endpoint[mm_constants.EventFieldType.UID]}"
    #                 )
    #                 for directory in apps_parquet_directories:
    #                     if directory["mtime"] < time_to_keep:
    #                         # Delete files
    #                         fs.rm(path=directory["name"], recursive=True)
    #                         # Delete directory
    #                         fs.rmdir(path=directory["name"])
    #             except FileNotFoundError:
    #                 logger.info(
    #                     "Application parquet directory is empty, "
    #                     "probably parquets have not yet been created for this app",
    #                     endpoint=endpoint[mm_constants.EventFieldType.UID],
    #                     path=f"{self.parquet_directory}"
    #                     f"/key={endpoint[mm_constants.EventFieldType.UID]}",
    #                 )

    @staticmethod
    def _push_to_applications(
        start_infer_time,
        end_infer_time,
        endpoint_id,
        latest_request,
        project,
        applications_names,
        model_monitoring_access_key,
    ):
        """
        Pushes data to multiple stream applications.

        :param start_infer_time:    The beginning of the infer interval window.
        :param end_infer_time:      The end of the infer interval window.
        :param endpoint_id:         Identifier for the model endpoint.
        :param latest_request:      Timestamp of the latest model request.
        :param project: mlrun       Project name.
        :param applications_names:  List of application names to which data will be pushed.

        """

        data = {
            mm_constants.ApplicationEvent.START_INFER_TIME: start_infer_time.isoformat(
                sep=" ", timespec="microseconds"
            ),
            mm_constants.ApplicationEvent.END_INFER_TIME: end_infer_time.isoformat(
                sep=" ", timespec="microseconds"
            ),
            mm_constants.ApplicationEvent.LAST_REQUEST: latest_request.isoformat(
                sep=" ", timespec="microseconds"
            ),
            mm_constants.ApplicationEvent.ENDPOINT_ID: endpoint_id,
            mm_constants.ApplicationEvent.OUTPUT_STREAM_URI: get_stream_path(
                project=project,
                function_name=mm_constants.MonitoringFunctionNames.WRITER,
            ),  # TODO : change/ not relevant
        }
        for app_name in applications_names:
            data.update({mm_constants.ApplicationEvent.APPLICATION_NAME: app_name})
            stream_uri = get_stream_path(project=project, function_name=app_name)

            logger.info(
                f"push endpoint_id {endpoint_id} to {app_name} by stream :{stream_uri}"
            )
            get_stream_pusher(stream_uri, access_key=model_monitoring_access_key).push(
                [data]
            )<|MERGE_RESOLUTION|>--- conflicted
+++ resolved
@@ -25,12 +25,16 @@
 import mlrun
 import mlrun.common.schemas.model_monitoring.constants as mm_constants
 import mlrun.data_types.infer
+import mlrun.feature_store as fstore
 import mlrun.model_monitoring.db.stores
+from mlrun.common.model_monitoring.helpers import FeatureStats, pad_features_hist
 from mlrun.datastore import get_stream_pusher
+from mlrun.datastore.targets import ParquetTarget
 from mlrun.errors import err_to_str
 from mlrun.model_monitoring.helpers import (
     _BatchDict,
     batch_dict2timedelta,
+    calculate_inputs_statistics,
     get_monitoring_parquet_path,
     get_stream_path,
 )
@@ -408,6 +412,8 @@
             if result:
                 self.context.log_results(result)
 
+        self._delete_old_parquet(endpoints=endpoints)
+
     @classmethod
     def model_endpoint_process(
         cls,
@@ -436,6 +442,10 @@
         endpoint_id = endpoint[mm_constants.EventFieldType.UID]
         start_times: set[datetime.datetime] = set()
         try:
+            m_fs = fstore.get_feature_set(
+                endpoint[mm_constants.EventFieldType.FEATURE_SET_URI]
+            )
+
             for application in applications_names:
                 batch_window = batch_window_generator.get_batch_window(
                     project=project,
@@ -447,8 +457,6 @@
                 )
 
                 for start_infer_time, end_infer_time in batch_window.get_intervals():
-<<<<<<< HEAD
-=======
                     try:
                         # Get application sample data
                         offline_response = cls._get_sample_df(
@@ -497,17 +505,17 @@
                         sample_set_statistics=feature_stats, inputs=df
                     )
 
->>>>>>> 0e8b1922
                     cls._push_to_applications(
+                        current_stats=current_stats,
+                        feature_stats=feature_stats,
                         start_infer_time=start_infer_time,
                         end_infer_time=end_infer_time,
                         endpoint_id=endpoint_id,
-                        latest_request=endpoint[
-                            mm_constants.EventFieldType.LAST_REQUEST
-                        ],
+                        latest_request=latest_request,
                         project=project,
                         applications_names=[application],
                         model_monitoring_access_key=model_monitoring_access_key,
+                        parquet_target_path=parquet_target_path,
                     )
                     start_times.add(start_infer_time)
         except Exception:
@@ -519,49 +527,51 @@
         if start_times:
             return {endpoint_id: [str(t) for t in sorted(list(start_times))]}
 
-    # def _delete_old_parquet(self, endpoints: list[dict[str, Any]], days: int = 1):
-    #     """
-    #     Delete application parquets older than the argument days.
-    #
-    #     :param endpoints: A list of dictionaries of model endpoints records.
-    #     """
-    #     if self.parquet_directory.startswith("v3io:///"):
-    #         # create fs with access to the user side (under projects)
-    #         store, _, _ = mlrun.store_manager.get_or_create_store(
-    #             self.parquet_directory,
-    #             {"V3IO_ACCESS_KEY": self.model_monitoring_access_key},
-    #         )
-    #         fs = store.filesystem
-    #
-    #         # calculate time threshold (keep only files from the last 24 hours)
-    #         time_to_keep = (
-    #             datetime.datetime.now(tz=datetime.timezone.utc)
-    #             - datetime.timedelta(days=days)
-    #         ).timestamp()
-    #
-    #         for endpoint in endpoints:
-    #             try:
-    #                 apps_parquet_directories = fs.listdir(
-    #                     path=f"{self.parquet_directory}"
-    #                     f"/key={endpoint[mm_constants.EventFieldType.UID]}"
-    #                 )
-    #                 for directory in apps_parquet_directories:
-    #                     if directory["mtime"] < time_to_keep:
-    #                         # Delete files
-    #                         fs.rm(path=directory["name"], recursive=True)
-    #                         # Delete directory
-    #                         fs.rmdir(path=directory["name"])
-    #             except FileNotFoundError:
-    #                 logger.info(
-    #                     "Application parquet directory is empty, "
-    #                     "probably parquets have not yet been created for this app",
-    #                     endpoint=endpoint[mm_constants.EventFieldType.UID],
-    #                     path=f"{self.parquet_directory}"
-    #                     f"/key={endpoint[mm_constants.EventFieldType.UID]}",
-    #                 )
+    def _delete_old_parquet(self, endpoints: list[dict[str, Any]], days: int = 1):
+        """
+        Delete application parquets older than the argument days.
+
+        :param endpoints: A list of dictionaries of model endpoints records.
+        """
+        if self.parquet_directory.startswith("v3io:///"):
+            # create fs with access to the user side (under projects)
+            store, _, _ = mlrun.store_manager.get_or_create_store(
+                self.parquet_directory,
+                {"V3IO_ACCESS_KEY": self.model_monitoring_access_key},
+            )
+            fs = store.filesystem
+
+            # calculate time threshold (keep only files from the last 24 hours)
+            time_to_keep = (
+                datetime.datetime.now(tz=datetime.timezone.utc)
+                - datetime.timedelta(days=days)
+            ).timestamp()
+
+            for endpoint in endpoints:
+                try:
+                    apps_parquet_directories = fs.listdir(
+                        path=f"{self.parquet_directory}"
+                        f"/key={endpoint[mm_constants.EventFieldType.UID]}"
+                    )
+                    for directory in apps_parquet_directories:
+                        if directory["mtime"] < time_to_keep:
+                            # Delete files
+                            fs.rm(path=directory["name"], recursive=True)
+                            # Delete directory
+                            fs.rmdir(path=directory["name"])
+                except FileNotFoundError:
+                    logger.info(
+                        "Application parquet directory is empty, "
+                        "probably parquets have not yet been created for this app",
+                        endpoint=endpoint[mm_constants.EventFieldType.UID],
+                        path=f"{self.parquet_directory}"
+                        f"/key={endpoint[mm_constants.EventFieldType.UID]}",
+                    )
 
     @staticmethod
     def _push_to_applications(
+        current_stats,
+        feature_stats,
         start_infer_time,
         end_infer_time,
         endpoint_id,
@@ -569,10 +579,13 @@
         project,
         applications_names,
         model_monitoring_access_key,
+        parquet_target_path,
     ):
         """
         Pushes data to multiple stream applications.
 
+        :param current_stats:       Current statistics of input data.
+        :param feature_stats:       Statistics of train features.
         :param start_infer_time:    The beginning of the infer interval window.
         :param end_infer_time:      The end of the infer interval window.
         :param endpoint_id:         Identifier for the model endpoint.
@@ -583,6 +596,9 @@
         """
 
         data = {
+            mm_constants.ApplicationEvent.CURRENT_STATS: json.dumps(current_stats),
+            mm_constants.ApplicationEvent.FEATURE_STATS: json.dumps(feature_stats),
+            mm_constants.ApplicationEvent.SAMPLE_PARQUET_PATH: parquet_target_path,
             mm_constants.ApplicationEvent.START_INFER_TIME: start_infer_time.isoformat(
                 sep=" ", timespec="microseconds"
             ),
@@ -607,4 +623,51 @@
             )
             get_stream_pusher(stream_uri, access_key=model_monitoring_access_key).push(
                 [data]
-            )+            )
+
+    @staticmethod
+    def _get_sample_df(
+        feature_set: mlrun.common.schemas.FeatureSet,
+        endpoint_id: str,
+        start_infer_time: datetime.datetime,
+        end_infer_time: datetime.datetime,
+        parquet_directory: str,
+        storage_options: dict,
+        application_name: str,
+    ) -> mlrun.feature_store.OfflineVectorResponse:
+        """
+        Retrieves a sample DataFrame of the current input according to the provided infer interval window.
+
+        :param feature_set:         The main feature set.
+        :param endpoint_id:         Identifier for the model endpoint.
+        :param start_infer_time:    The beginning of the infer interval window.
+        :param end_infer_time:      The end of the infer interval window.
+        :param parquet_directory:   Directory where Parquet files are stored.
+        :param storage_options:     Storage options for accessing the data.
+        :param application_name:    Current application name.
+
+        :return: OfflineVectorResponse that can be used for generating a sample DataFrame for the specified endpoint.
+
+        """
+        features = [f"{feature_set.metadata.name}.*"]
+        vector = fstore.FeatureVector(
+            name=f"{endpoint_id}_vector",
+            features=features,
+            with_indexes=True,
+        )
+        vector.metadata.tag = application_name
+        vector.feature_set_objects = {feature_set.metadata.name: feature_set}
+
+        # get offline features based on application start and end time.
+        # store the result parquet by partitioning by controller end processing time
+        offline_response = vector.get_offline_features(
+            start_time=start_infer_time,
+            end_time=end_infer_time,
+            timestamp_for_filtering=mm_constants.EventFieldType.TIMESTAMP,
+            target=ParquetTarget(
+                path=parquet_directory
+                + f"/key={endpoint_id}/{int(start_infer_time.timestamp())}/{application_name}.parquet",
+                storage_options=storage_options,
+            ),
+        )
+        return offline_response