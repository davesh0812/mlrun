# Copyright 2023 Iguazio
#
# Licensed under the Apache License, Version 2.0 (the "License");
# you may not use this file except in compliance with the License.
# You may obtain a copy of the License at
#
#   http://www.apache.org/licenses/LICENSE-2.0
#
# Unless required by applicable law or agreed to in writing, software
# distributed under the License is distributed on an "AS IS" BASIS,
# WITHOUT WARRANTIES OR CONDITIONS OF ANY KIND, either express or implied.
# See the License for the specific language governing permissions and
# limitations under the License.

import sys
import typing

import mlrun.common
import mlrun.common.schemas.model_monitoring.constants as mm_constants
from mlrun.common.schemas.model_monitoring import (
    EndpointUID,
    FunctionURI,
    VersionedModel,
)

FeatureStats = typing.NewType("FeatureStats", dict[str, dict[str, typing.Any]])
Histogram = typing.NewType("Histogram", list[list])
BinCounts = typing.NewType("BinCounts", list[int])
BinEdges = typing.NewType("BinEdges", list[float])

_MAX_FLOAT = sys.float_info.max


def create_model_endpoint_uid(function_uri: str, versioned_model: str):
    function_uri = FunctionURI.from_string(function_uri)
    versioned_model = VersionedModel.from_string(versioned_model)

    if (
        not function_uri.project
        or not function_uri.function
        or not versioned_model.model
    ):
        raise ValueError("Both function_uri and versioned_model have to be initialized")

    uid = EndpointUID(
        function_uri.project,
        function_uri.function,
        function_uri.tag,
        function_uri.hash_key,
        versioned_model.model,
        versioned_model.version,
    )

    return uid


def parse_model_endpoint_project_prefix(path: str, project_name: str):
    return path.split(project_name, 1)[0] + project_name


def parse_model_endpoint_store_prefix(store_prefix: str):
    endpoint, parsed_url = mlrun.platforms.iguazio.parse_path(store_prefix)
    container, path = parsed_url.split("/", 1)
    return endpoint, container, path


def parse_monitoring_stream_path(
    stream_uri: str, project: str, function_name: str = None
):
    if stream_uri.startswith("kafka://"):
        if "?topic" in stream_uri:
            raise mlrun.errors.MLRunInvalidArgumentError(
                "Custom kafka topic is not allowed"
            )
        # Add topic to stream kafka uri
        if (
            function_name is None
            or function_name == mm_constants.MonitoringFunctionNames.STREAM
        ):
            stream_uri += f"?topic=monitoring_stream_{project}"
        else:
            stream_uri += f"?topic=monitoring_stream_{project}_{function_name}"

    elif stream_uri.startswith("v3io://") and mlrun.mlconf.is_ce_mode():
        # V3IO is not supported in CE mode, generating a default http stream path
        if function_name is None:
            stream_uri = (
                mlrun.mlconf.model_endpoint_monitoring.default_http_sink.format(
                    project=project, namespace=mlrun.mlconf.namespace
                )
            )
        else:
            stream_uri = (
                mlrun.mlconf.model_endpoint_monitoring.default_http_sink_app.format(
<<<<<<< HEAD
                    project=project, application_name=function_name
=======
                    project=project,
                    application_name=application_name,
                    namespace=mlrun.mlconf.namespace,
>>>>>>> 4f7e3b85
                )
            )
    return stream_uri


def _get_counts(hist: Histogram) -> BinCounts:
    """Return the histogram counts"""
    return BinCounts(hist[0])


def _get_edges(hist: Histogram) -> BinEdges:
    """Return the histogram edges"""
    return BinEdges(hist[1])


def pad_hist(hist: Histogram) -> None:
    """
    Add [-inf, x_0] and [x_n, inf] bins to the histogram inplace unless present
    """
    counts = _get_counts(hist)
    edges = _get_edges(hist)

    is_padded = edges[0] == -_MAX_FLOAT and edges[-1] == _MAX_FLOAT
    if is_padded:
        return

    counts.insert(0, 0)
    edges.insert(0, -_MAX_FLOAT)

    counts.append(0)
    edges.append(_MAX_FLOAT)


def pad_features_hist(feature_stats: FeatureStats) -> None:
    """
    Given a feature statistics dictionary, pad the histograms with edges bins
    inplace to cover input statistics from -inf to inf.
    """
    hist_key = "hist"
    for feature in feature_stats.values():
        if hist_key in feature:
            pad_hist(Histogram(feature[hist_key]))<|MERGE_RESOLUTION|>--- conflicted
+++ resolved
@@ -92,13 +92,7 @@
         else:
             stream_uri = (
                 mlrun.mlconf.model_endpoint_monitoring.default_http_sink_app.format(
-<<<<<<< HEAD
-                    project=project, application_name=function_name
-=======
-                    project=project,
-                    application_name=application_name,
-                    namespace=mlrun.mlconf.namespace,
->>>>>>> 4f7e3b85
+                    project=project, application_name=function_name, namespace=mlrun.mlconf.namespace,
                 )
             )
     return stream_uri
