--- conflicted
+++ resolved
@@ -1999,7 +1999,6 @@
         self,
         default_controller_image: str = "mlrun/mlrun",
         base_period: int = 10,
-<<<<<<< HEAD
         image: str = "mlrun/mlrun",
         deploy_histogram_data_drift_app: bool = True,
     ) -> None:
@@ -2020,23 +2019,6 @@
                                                 By default, the image is mlrun/mlrun.
         :param deploy_histogram_data_drift_app: If true, deploy the default histogram-based data drift application.
 
-=======
-        deploy_histogram_data_drift_app: bool = True,
-    ) -> dict:
-        """
-        Submit model monitoring application controller job along with deploying the model monitoring writer function.
-        While the main goal of the controller job is to handle the monitoring processing and triggering applications,
-        the goal of the model monitoring writer function is to write all the monitoring application results to the
-        databases. Note that the default scheduling policy of the controller job is to run every 10 min.
-
-        :param default_controller_image: The default image of the model monitoring controller job. Note that the writer
-                                         function, which is a real time nuclio function, will be deployed with the same
-                                         image. By default, the image is mlrun/mlrun.
-        :param base_period:              The time period in minutes in which the model monitoring controller job
-                                         runs. By default, the base period is 10 minutes. The schedule for the job
-                                         will be the following cron expression: "\\*/{base_period} \\* \\* \\* \\*".
-        :param deploy_histogram_data_drift_app: If true, deploy the default histogram-based data drift application.
->>>>>>> 4f7e3b85
         :returns: model monitoring controller job as a dictionary.
         """
         if default_controller_image != "mlrun/mlrun":
@@ -2048,11 +2030,7 @@
             )
             image = default_controller_image
         db = mlrun.db.get_run_db(secrets=self._secrets)
-<<<<<<< HEAD
         db.enable_model_monitoring(
-=======
-        controller_job = db.create_model_monitoring_controller(
->>>>>>> 4f7e3b85
             project=self.name,
             image=image,
             base_period=base_period,
@@ -2068,7 +2046,6 @@
                 image="mlrun/mlrun",
             )
             fn.deploy()
-<<<<<<< HEAD
 
     def update_model_monitoring_controller(
         self,
@@ -2092,9 +2069,6 @@
             base_period=base_period,
             image=image,
         )
-=======
-        return controller_job
->>>>>>> 4f7e3b85
 
     def disable_model_monitoring(self):
         db = mlrun.db.get_run_db(secrets=self._secrets)
@@ -2712,45 +2686,40 @@
         cleanup_ttl: int = None,
         notifications: list[mlrun.model.Notification] = None,
     ) -> _PipelineRunStatus:
-        """Run a workflow using kubeflow pipelines
-
-        :param name:      Name of the workflow
+        """run a workflow using kubeflow pipelines
+
+        :param name:      name of the workflow
         :param workflow_path:
-                          URL to a workflow file, if not a project workflow
+                          url to a workflow file, if not a project workflow
         :param arguments:
-                          Kubeflow pipelines arguments (parameters)
+                          kubeflow pipelines arguments (parameters)
         :param artifact_path:
-                          Target path/url for workflow artifacts, the string
+                          target path/url for workflow artifacts, the string
                           '{{workflow.uid}}' will be replaced by workflow id
         :param workflow_handler:
-                          Workflow function handler (for running workflow function directly)
-        :param namespace: Kubernetes namespace if other than default
-        :param sync:      Force functions sync before run
-        :param watch:     Wait for pipeline completion
-        :param dirty:     Allow running the workflow when the git repo is dirty
-        :param engine:    Workflow engine running the workflow.
-                          Supported values are 'kfp' (default), 'local' or 'remote'.
-                          For setting engine for remote running use 'remote:local' or 'remote:kfp'.
-        :param local:     Run local pipeline with local functions (set local=True in function.run())
+                          workflow function handler (for running workflow function directly)
+        :param namespace: kubernetes namespace if other than default
+        :param sync:      force functions sync before run
+        :param watch:     wait for pipeline completion
+        :param dirty:     allow running the workflow when the git repo is dirty
+        :param engine:    workflow engine running the workflow.
+                          supported values are 'kfp' (default), 'local' or 'remote'.
+                          for setting engine for remote running use 'remote:local' or 'remote:kfp'.
+        :param local:     run local pipeline with local functions (set local=True in function.run())
         :param schedule:  ScheduleCronTrigger class instance or a standard crontab expression string
                           (which will be converted to the class using its `from_crontab` constructor),
                           see this link for help:
                           https://apscheduler.readthedocs.io/en/3.x/modules/triggers/cron.html#module-apscheduler.triggers.cron
                           for using the pre-defined workflow's schedule, set `schedule=True`
-        :param timeout:   Timeout in seconds to wait for pipeline completion (watch will be activated)
-        :param source:    Source to use instead of the actual `project.spec.source` (used when engine is remote).
-                          Can be a one of:
-                            1. Remote URL which is loaded dynamically to the workflow runner.
-                            2. A path to the project's context on the workflow runner's image.
-                          Path can be absolute or relative to `project.spec.build.source_code_target_dir` if defined
-                          (enriched when building a project image with source, see `MlrunProject.build_image`).
-                          For other engines the source is used to validate that the code is up-to-date.
+        :param timeout:   timeout in seconds to wait for pipeline completion (watch will be activated)
+        :param source:    remote source to use instead of the actual `project.spec.source` (used when engine is remote).
+                          for other engines the source is to validate that the code is up-to-date
         :param cleanup_ttl:
-                          Pipeline cleanup ttl in secs (time to wait after workflow completion, at which point the
-                          Workflow and all its resources are deleted)
+                          pipeline cleanup ttl in secs (time to wait after workflow completion, at which point the
+                          workflow and all its resources are deleted)
         :param notifications:
-                          List of notifications to send for workflow completion
-        :returns: Run id
+                          list of notifications to send for workflow completion
+        :returns: run id
         """
 
         arguments = arguments or {}
@@ -2953,19 +2922,23 @@
 
         secrets_dict = {}
         if access_key:
-            secrets_dict[mm_constants.ProjectSecretKeys.ACCESS_KEY] = access_key
+            secrets_dict[
+                mlrun.common.schemas.model_monitoring.ProjectSecretKeys.ACCESS_KEY
+            ] = access_key
 
         if endpoint_store_connection:
-            secrets_dict[mm_constants.ProjectSecretKeys.ENDPOINT_STORE_CONNECTION] = (
-                endpoint_store_connection
-            )
+            secrets_dict[
+                mlrun.common.schemas.model_monitoring.ProjectSecretKeys.ENDPOINT_STORE_CONNECTION
+            ] = endpoint_store_connection
 
         if stream_path:
             if stream_path.startswith("kafka://") and "?topic" in stream_path:
                 raise mlrun.errors.MLRunInvalidArgumentError(
                     "Custom kafka topic is not allowed"
                 )
-            secrets_dict[mm_constants.ProjectSecretKeys.STREAM_PATH] = stream_path
+            secrets_dict[
+                mlrun.common.schemas.model_monitoring.ProjectSecretKeys.STREAM_PATH
+            ] = stream_path
 
         self.set_secrets(
             secrets=secrets_dict,
@@ -3145,7 +3118,6 @@
         requirements_file: str = None,
         builder_env: dict = None,
         extra_args: str = None,
-        source_code_target_dir: str = None,
     ):
         """specify builder configuration for the project
 
@@ -3166,8 +3138,6 @@
             e.g. builder_env={"GIT_TOKEN": token}, does not work yet in KFP
         :param extra_args:  A string containing additional builder arguments in the format of command-line options,
             e.g. extra_args="--skip-tls-verify --build-arg A=val"
-        :param source_code_target_dir: Path on the image where source code would be extracted
-            (by default `/home/mlrun_code`)
         """
         if not overwrite_build_params:
             # TODO: change overwrite_build_params default to True in 1.8.0
@@ -3191,7 +3161,6 @@
             overwrite=overwrite_build_params,
             builder_env=builder_env,
             extra_args=extra_args,
-            source_code_target_dir=source_code_target_dir,
         )
 
         if set_as_default and image != self.default_image:
@@ -3238,7 +3207,7 @@
             * False: The new params are merged with the existing
             * True: The existing params are replaced by the new ones
         :param extra_args:  A string containing additional builder arguments in the format of command-line options,
-            e.g. extra_args="--skip-tls-verify --build-arg A=val"
+            e.g. extra_args="--skip-tls-verify --build-arg A=val"r
         :param target_dir: Path on the image where source code would be extracted (by default `/home/mlrun_code`)
         """
         if not base_image:
@@ -3304,11 +3273,6 @@
                 builder_env=builder_env,
                 extra_args=extra_args,
                 force_build=True,
-            )
-
-            # Get the enriched target dir from the function
-            self.spec.build.source_code_target_dir = (
-                function.spec.build.source_code_target_dir
             )
 
         try:
