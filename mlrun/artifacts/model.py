# Copyright 2023 Iguazio
#
# Licensed under the Apache License, Version 2.0 (the "License");
# you may not use this file except in compliance with the License.
# You may obtain a copy of the License at
#
#   http://www.apache.org/licenses/LICENSE-2.0
#
# Unless required by applicable law or agreed to in writing, software
# distributed under the License is distributed on an "AS IS" BASIS,
# WITHOUT WARRANTIES OR CONDITIONS OF ANY KIND, either express or implied.
# See the License for the specific language governing permissions and
# limitations under the License.
import tempfile
from os import path
<<<<<<< HEAD
from typing import Any, List
=======
>>>>>>> 080e8a62

import pandas as pd
import yaml
from deprecated import deprecated

import mlrun
import mlrun.datastore

from ..data_types import InferOptions, get_infer_interface
from ..features import Feature
from ..model import ObjectList
from ..utils import StorePrefix, is_relative_path
from .base import Artifact, ArtifactSpec, LegacyArtifact, upload_extra_data

model_spec_filename = "model_spec.yaml"


class ModelArtifactSpec(ArtifactSpec):
    _dict_fields = ArtifactSpec._dict_fields + [
        "model_file",
        "metrics",
        "parameters",
        "inputs",
        "outputs",
        "framework",
        "algorithm",
        "feature_vector",
        "feature_weights",
        "feature_stats",
        "model_target_file",
    ]
    _exclude_fields_from_uid_hash = ArtifactSpec._exclude_fields_from_uid_hash + [
        "metrics",
        "parameters",
        "inputs",
        "outputs",
        "feature_vector",
        "feature_weights",
        "feature_stats",
    ]

    def __init__(
        self,
        src_path=None,
        target_path=None,
        viewer=None,
        is_inline=False,
        format=None,
        size=None,
        db_key=None,
        extra_data=None,
        body=None,
        model_file=None,
        metrics=None,
        paraemeters=None,
        inputs: list[Feature] = None,
        outputs: list[Feature] = None,
        framework=None,
        algorithm=None,
        feature_vector=None,
        feature_weights=None,
        feature_stats=None,
        model_target_file=None,
    ):
        super().__init__(
            src_path,
            target_path,
            viewer,
            is_inline,
            format,
            size,
            db_key,
            extra_data,
            body,
        )
        self.model_file = model_file
        self.metrics = metrics or {}
        self.parameters = paraemeters or {}
        self.inputs: list[Feature] = inputs or []
        self.outputs: list[Feature] = outputs or []
        self.framework = framework
        self.algorithm = algorithm
        self.feature_vector = feature_vector
        self.feature_weights = feature_weights
        self.feature_stats = feature_stats
        self.model_target_file = model_target_file

    @property
    def inputs(self) -> list[Feature]:
        """input feature list"""
        return self._inputs

    @inputs.setter
    def inputs(self, inputs: list[Feature]):
        self._inputs = ObjectList.from_list(Feature, inputs)

    @property
    def outputs(self) -> list[Feature]:
        """output feature list"""
        return self._outputs

    @outputs.setter
    def outputs(self, outputs: list[Feature]):
        self._outputs = ObjectList.from_list(Feature, outputs)


class ModelArtifact(Artifact):
    """ML Model artifact

    Store link to ML model file(s) along with the model metrics, parameters, schema, and stats
    """

    kind = "model"
    _store_prefix = StorePrefix.Model

    def __init__(
        self,
        key=None,
        body=None,
        format=None,
        model_file=None,
        metrics=None,
        target_path=None,
        parameters=None,
        inputs=None,
        outputs=None,
        framework=None,
        algorithm=None,
        feature_vector=None,
        feature_weights=None,
        extra_data=None,
        model_dir=None,
        **kwargs,
    ):
        super().__init__(key, body, format=format, target_path=target_path, **kwargs)
        model_file = str(model_file or "")
        if model_file and "/" in model_file:
            model_dir = path.dirname(model_file)
            model_file = path.basename(model_file)

        self.spec.model_file = model_file
        self.spec.src_path = model_dir
        self.spec.parameters = parameters or {}
        self.spec.metrics = metrics or {}
        self.spec.inputs = inputs or []
        self.spec.outputs = outputs or []
        self.spec.extra_data = extra_data or {}
        self.spec.framework = framework
        self.spec.algorithm = algorithm
        self.spec.feature_vector = feature_vector
        self.spec.feature_weights = feature_weights
        self.spec.feature_stats = None

    @property
    def spec(self) -> ModelArtifactSpec:
        return self._spec

    @spec.setter
    def spec(self, spec):
        self._spec = self._verify_dict(spec, "spec", ModelArtifactSpec)

    @property
    def inputs(self) -> list[Feature]:
        """input feature list"""
        return self.spec.inputs

    @inputs.setter
    def inputs(self, inputs: list[Feature]):
        """input feature list"""
        self.spec.inputs = inputs

    @property
    def outputs(self) -> list[Feature]:
        """input feature list"""
        return self.spec.outputs

    @outputs.setter
    def outputs(self, outputs: list[Feature]):
        """input feature list"""
        self.spec.outputs = outputs

    @property
    def model_file(self):
        return self.spec.model_file

    @model_file.setter
    def model_file(self, model_file):
        self.spec.model_file = model_file

    @property
    def parameters(self):
        return self.spec.parameters

    @parameters.setter
    def parameters(self, parameters):
        self.spec.parameters = parameters

    @property
    def metrics(self):
        return self.spec.metrics

    @metrics.setter
    def metrics(self, metrics):
        self.spec.metrics = metrics

    @property
    def feature_stats(self):
        return self.spec.feature_stats

    @feature_stats.setter
    def feature_stats(self, feature_stats):
        self.spec.feature_stats = feature_stats

    @property
    def feature_vector(self):
        return self.spec.feature_vector

    @feature_vector.setter
    def feature_vector(self, feature_vector):
        self.spec.feature_vector = feature_vector

    @property
    def feature_weights(self):
        return self.spec.feature_weights

    @feature_weights.setter
    def feature_weights(self, feature_weights):
        self.spec.feature_weights = feature_weights

    @property
    def model_target_file(self):
        return self.spec.model_target_file

    @model_target_file.setter
    def model_target_file(self, model_target_file):
        self.spec.model_target_file = model_target_file

    def infer_from_df(self, df, label_columns=None, with_stats=True, num_bins=None):
        """infer inputs, outputs, and stats from provided df (training set)

        :param df:      dataframe to infer from
        :param label_columns: name of the label (target) column
        :param with_stats:    infer statistics (min, max, .. histogram)
        :param num_bins:      number of bins for histogram
        """
        subset = df
        inferer = get_infer_interface(subset)
        numeric_columns = self._extract_numeric_features(df)
        if label_columns:
            if not isinstance(label_columns, list):
                label_columns = [label_columns]
            subset = df.drop(columns=label_columns)
        inferer.infer_schema(
            subset, self.spec.inputs, {}, options=InferOptions.Features
        )
        if label_columns:
            inferer.infer_schema(
                df[label_columns], self.spec.outputs, {}, options=InferOptions.Features
            )
        if with_stats:
            # only on the numeric columns
            self.spec.feature_stats = inferer.get_stats(
                df[numeric_columns], options=InferOptions.Histogram, num_bins=num_bins
            )

    @staticmethod
    def _extract_numeric_features(df: pd.DataFrame) -> List[Any]:
        return [col for col in df.columns if pd.api.types.is_numeric_dtype(df[col])]

    @property
    def is_dir(self):
        return True

    def before_log(self):
        if not self.spec.model_file:
            raise ValueError("model_file attr must be specified")

        super().before_log()

        if self.spec.framework:
            self.metadata.labels = self.metadata.labels or {}
            self.metadata.labels["framework"] = self.spec.framework

    def upload(self, artifact_path: str = None):
        """
        internal, upload to target store
        :param artifact_path: required only for when generating target_path from artifact hash
        """
        # if mlrun.mlconf.artifacts.generate_target_path_from_artifact_hash outputs True and the user
        # didn't pass target_path explicitly, then target_path will be calculated right before uploading the artifact
        # using `resolve_<body/file>_target_hash_path`
        target_model_path = None
        if self.spec.target_path:
            target_model_path = path.join(
                self.spec.target_path, path.basename(self.spec.model_file)
            )

        target_model_path = self._upload_body_or_file(
            artifact_path, target_model_path=target_model_path
        )
        upload_extra_data(
            artifact=self, extra_data=self.spec.extra_data, artifact_path=artifact_path
        )

        # the model spec yaml should not include the tag, as the same model can be used with different tags,
        # and the tag is not part of the model spec but the metadata of the model artifact
        spec_body = _remove_tag_from_spec_yaml(self)
        spec_target_path = None

        if mlrun.mlconf.artifacts.generate_target_path_from_artifact_hash:
            # resolving target_path for the model spec
            _, spec_target_path = self.resolve_body_target_hash_path(
                body=spec_body, artifact_path=artifact_path
            )

            # if mlrun.mlconf.artifacts.generate_target_path_from_artifact_hash outputs True, then target_path
            # will point to the artifact path which is where the model and all its extra data are stored
            self.spec.target_path = (
                artifact_path + "/"
                if not artifact_path.endswith("/")
                else artifact_path
            )
            # unlike in extra_data, which stores for each key the path to the file, in target_path we store the
            # target path dir, and because we generated the target path of the model from the artifact hash,
            # the model_file doesn't represent the actual target file name of the model, so we need to update it
            self.spec.model_target_file = path.basename(target_model_path)

        spec_target_path = spec_target_path or path.join(
            self.spec.target_path, model_spec_filename
        )
        mlrun.datastore.store_manager.object(url=spec_target_path).put(spec_body)

    def _upload_body_or_file(
        self,
        artifact_path: str,
        target_model_path: str = None,
    ):
        body = self.spec.get_body()
        if body:
            if not target_model_path:
                (
                    self.metadata.hash,
                    target_model_path,
                ) = self.resolve_body_target_hash_path(
                    body=body, artifact_path=artifact_path
                )
            self._upload_body(
                body, target=target_model_path, artifact_path=artifact_path
            )

        else:
            src_model_path = _get_src_path(self, self.spec.model_file)
            if not path.isfile(src_model_path):
                raise ValueError(f"Model file {src_model_path} not found")

            if not target_model_path:
                (
                    self.metadata.hash,
                    target_model_path,
                ) = self.resolve_file_target_hash_path(
                    source_path=src_model_path, artifact_path=artifact_path
                )

            self._upload_file(
                src_model_path,
                target_path=target_model_path,
                artifact_path=artifact_path,
            )

        return target_model_path

    def _get_file_body(self):
        body = self.spec.get_body()
        if body:
            return body
        src_model_path = _get_src_path(self, self.spec.model_file)
        if src_model_path and path.isfile(src_model_path):
            with open(src_model_path, "rb") as fp:
                return fp.read()
        target_model_path = path.join(self.spec.target_path, self.spec.model_file)
        return mlrun.get_dataitem(target_model_path).get()


# TODO: remove in 1.7.0
@deprecated(
    version="1.3.0",
    reason="'LegacyModelArtifact' will be removed in 1.7.0, use 'ModelArtifact' instead",
    category=FutureWarning,
)
class LegacyModelArtifact(LegacyArtifact):
    """ML Model artifact

    Store link to ML model file(s) along with the model metrics, parameters, schema, and stats
    """

    _dict_fields = LegacyArtifact._dict_fields + [
        "model_file",
        "metrics",
        "parameters",
        "inputs",
        "outputs",
        "framework",
        "algorithm",
        "extra_data",
        "feature_vector",
        "feature_weights",
        "feature_stats",
        "model_target_file",
    ]
    kind = "model"
    _store_prefix = StorePrefix.Model

    def __init__(
        self,
        key=None,
        body=None,
        format=None,
        model_file=None,
        metrics=None,
        target_path=None,
        parameters=None,
        inputs=None,
        outputs=None,
        framework=None,
        algorithm=None,
        feature_vector=None,
        feature_weights=None,
        extra_data=None,
        model_target_file=None,
        **kwargs,
    ):
        super().__init__(key, body, format=format, target_path=target_path, **kwargs)
        self._inputs: ObjectList = None
        self._outputs: ObjectList = None

        self.model_file = model_file
        self.parameters = parameters or {}
        self.metrics = metrics or {}
        self.inputs: list[Feature] = inputs or []
        self.outputs: list[Feature] = outputs or []
        self.extra_data = extra_data or {}
        self.framework = framework
        self.algorithm = algorithm
        self.feature_vector = feature_vector
        self.feature_weights = feature_weights
        self.feature_stats = None
        self.model_target_file = model_target_file

    @property
    def inputs(self) -> list[Feature]:
        """input feature list"""
        return self._inputs

    @inputs.setter
    def inputs(self, inputs: list[Feature]):
        self._inputs = ObjectList.from_list(Feature, inputs)

    @property
    def outputs(self) -> list[Feature]:
        """output feature list"""
        return self._outputs

    @outputs.setter
    def outputs(self, outputs: list[Feature]):
        self._outputs = ObjectList.from_list(Feature, outputs)

    def infer_from_df(self, df, label_columns=None, with_stats=True, num_bins=None):
        """infer inputs, outputs, and stats from provided df (training set)

        :param df:      dataframe to infer from
        :param label_columns: name of the label (target) column
        :param with_stats:    infer statistics (min, max, .. histogram)
        :param num_bins:      number of bins for histogram
        """
        subset = df
        inferer = get_infer_interface(subset)
        if label_columns:
            if not isinstance(label_columns, list):
                label_columns = [label_columns]
            subset = df.drop(columns=label_columns)
        inferer.infer_schema(subset, self.inputs, {}, options=InferOptions.Features)
        if label_columns:
            inferer.infer_schema(
                df[label_columns], self.outputs, {}, options=InferOptions.Features
            )
        if with_stats:
            self.feature_stats = inferer.get_stats(
                df, options=InferOptions.Histogram, num_bins=num_bins
            )

    @property
    def is_dir(self):
        return True

    def before_log(self):
        if not self.model_file:
            raise ValueError("model_file attr must be specified")

        super().before_log()

        if self.framework:
            self.labels = self.labels or {}
            self.labels["framework"] = self.framework

    def upload(self):
        target_model_path = path.join(self.target_path, self.model_file)
        body = self.get_body()
        if body:
            self._upload_body(body, target=target_model_path)
        else:
            src_model_path = _get_src_path(self, self.model_file)
            if not path.isfile(src_model_path):
                raise ValueError(f"model file {src_model_path} not found")
            self._upload_file(src_model_path, target=target_model_path)

        upload_extra_data(self, self.extra_data)

        spec_path = path.join(self.target_path, model_spec_filename)
        mlrun.datastore.store_manager.object(url=spec_path).put(self.to_yaml())


def _get_src_path(model_spec: ModelArtifact, filename):
    if model_spec.src_path:
        return path.join(model_spec.src_path, filename)
    return filename


def get_model(model_dir, suffix=""):
    """return model file, model spec object, and list of extra data items

    this function will get the model file, metadata, and extra data
    the returned model file is always local, when using remote urls
    (such as v3io://, s3://, store://, ..) it will be copied locally.

    returned extra data dict (of key, DataItem objects) allow reading additional model files/objects
    e.g. use DataItem.get() or .download(target) .as_df() to read

    example::

        model_file, model_artifact, extra_data = get_model(models_path, suffix='.pkl')
        model = load(open(model_file, "rb"))
        categories = extra_data['categories'].as_df()

    :param model_dir:       model dir or artifact path (store://..) or DataItem
    :param suffix:          model filename suffix (when using a dir)

    :returns: model filename, model artifact object, extra data dict

    """
    model_file = ""
    model_spec = None
    extra_dataitems = {}
    suffix = suffix or ".pkl"
    if hasattr(model_dir, "artifact_url"):
        model_dir = model_dir.artifact_url

    if mlrun.datastore.is_store_uri(model_dir):
        model_spec, target = mlrun.datastore.store_manager.get_store_artifact(model_dir)
        if not model_spec or model_spec.kind != "model":
            raise ValueError(f"store artifact ({model_dir}) is not model kind")
        # in case model_target_file is specified, use it, because that means that the actual model target path
        # in the store is different from the local model_file it was generated from
        model_file = _get_file_path(
            target, model_spec.model_target_file or model_spec.model_file
        )
        extra_dataitems = _get_extra(target, model_spec.extra_data)

    elif model_dir.lower().endswith(".yaml"):
        model_spec = _load_model_spec(model_dir)
        model_file = _get_file_path(model_dir, model_spec.model_file)
        extra_dataitems = _get_extra(model_dir, model_spec.extra_data)

    elif model_dir.endswith(suffix):
        model_file = model_dir
    else:
        dirobj = mlrun.datastore.store_manager.object(url=model_dir)
        model_dir_list = dirobj.listdir()
        if model_spec_filename in model_dir_list:
            model_spec = _load_model_spec(path.join(model_dir, model_spec_filename))
            model_file = _get_file_path(model_dir, model_spec.model_file, isdir=True)
            extra_dataitems = _get_extra(model_dir, model_spec.extra_data, is_dir=True)
        else:
            extra_dataitems = _get_extra(
                model_dir, {v: v for v in model_dir_list}, is_dir=True
            )
            for file in model_dir_list:
                if file.endswith(suffix):
                    model_file = path.join(model_dir, file)
                    break
    if not model_file:
        raise ValueError(f"cant resolve model file for {model_dir} suffix{suffix}")

    obj = mlrun.datastore.store_manager.object(url=model_file)
    if obj.kind == "file":
        return model_file, model_spec, extra_dataitems

    temp_path = tempfile.NamedTemporaryFile(suffix=suffix, delete=False).name
    obj.download(temp_path)
    return temp_path, model_spec, extra_dataitems


def _load_model_spec(spec_path):
    data = mlrun.datastore.store_manager.object(url=spec_path).get()
    spec = yaml.load(data, Loader=yaml.FullLoader)
    return ModelArtifact.from_dict(spec)


def _get_file_path(base_path: str, name: str, isdir=False):
    if not is_relative_path(name):
        return name
    if not isdir:
        base_path = path.dirname(base_path)
    return path.join(base_path, name).replace("\\", "/")


def _get_extra(target, extra_data, is_dir=False):
    extra_dataitems = {}
    for k, v in extra_data.items():
        extra_dataitems[k] = mlrun.datastore.store_manager.object(
            url=_get_file_path(target, v, isdir=is_dir), key=k
        )
    return extra_dataitems


def _remove_tag_from_spec_yaml(model_spec):
    spec_dict = model_spec.to_dict()
    spec_dict["metadata"].pop("tag", None)
    return yaml.dump(spec_dict)


def update_model(
    model_artifact,
    parameters: dict = None,
    metrics: dict = None,
    extra_data: dict = None,
    inputs: list[Feature] = None,
    outputs: list[Feature] = None,
    feature_vector: str = None,
    feature_weights: list = None,
    key_prefix: str = "",
    labels: dict = None,
    write_spec_copy=True,
    store_object: bool = True,
):
    """Update model object attributes

    this method will edit or add attributes to a model object

    example::

        update_model(model_path, metrics={'speed': 100},
                     extra_data={'my_data': b'some text', 'file': 's3://mybucket/..'})

    :param model_artifact:  model artifact object or path (store://..) or DataItem
    :param parameters:      parameters dict
    :param metrics:         model metrics e.g. accuracy
    :param extra_data:      extra data items key, value dict
                            (value can be: path string | bytes | artifact)
    :param inputs:          list of input features (feature vector schema)
    :param outputs:         list of output features (output vector schema)
    :param feature_vector:  feature store feature vector uri (store://feature-vectors/<project>/<name>[:tag])
    :param feature_weights: list of feature weights, one per input column
    :param key_prefix:      key prefix to add to metrics and extra data items
    :param labels:          metadata labels
    :param write_spec_copy: write a YAML copy of the spec to the target dir
    :param store_object:    Whether to store the model artifact updated.
    """

    if hasattr(model_artifact, "artifact_url"):
        model_artifact = model_artifact.artifact_url

    if isinstance(model_artifact, ModelArtifact):
        model_spec = model_artifact
    elif mlrun.datastore.is_store_uri(model_artifact):
        model_spec, _ = mlrun.datastore.store_manager.get_store_artifact(model_artifact)
    else:
        raise ValueError("model path must be a model store object/URL/DataItem")

    if not model_spec or model_spec.kind != "model":
        raise ValueError(f"store artifact ({model_artifact}) is not model kind")

    if parameters:
        for key, val in parameters.items():
            model_spec.parameters[key] = val
    if metrics:
        for key, val in metrics.items():
            model_spec.metrics[key_prefix + key] = val
    if labels:
        for key, val in labels.items():
            model_spec.labels[key] = val
    if inputs:
        model_spec.inputs = inputs
    if outputs:
        model_spec.outputs = outputs
    if feature_weights:
        model_spec.feature_weights = feature_weights
    if feature_vector:
        model_spec.feature_vector = feature_vector

    if extra_data:
        for key, item in extra_data.items():
            if hasattr(item, "target_path"):
                extra_data[key] = item.target_path

        upload_extra_data(model_spec, extra_data, prefix=key_prefix, update_spec=True)

    if write_spec_copy:
        spec_path = path.join(model_spec.target_path, model_spec_filename)

        # the model spec yaml should not include the tag, as the same model can be used with different tags,
        # and the tag is not part of the model spec but the metadata of the model artifact
        model_spec_yaml = _remove_tag_from_spec_yaml(model_spec)
        mlrun.datastore.store_manager.object(url=spec_path).put(model_spec_yaml)

    model_spec.db_key = model_spec.db_key or model_spec.key
    if store_object:
        mlrun.get_run_db().store_artifact(
            model_spec.db_key,
            model_spec.to_dict(),
            tree=model_spec.tree,
            iter=model_spec.iter,
            project=model_spec.project,
        )
    return model_spec<|MERGE_RESOLUTION|>--- conflicted
+++ resolved
@@ -13,10 +13,7 @@
 # limitations under the License.
 import tempfile
 from os import path
-<<<<<<< HEAD
 from typing import Any, List
-=======
->>>>>>> 080e8a62
 
 import pandas as pd
 import yaml
@@ -277,13 +274,12 @@
                 df[label_columns], self.spec.outputs, {}, options=InferOptions.Features
             )
         if with_stats:
-            # only on the numeric columns
             self.spec.feature_stats = inferer.get_stats(
                 df[numeric_columns], options=InferOptions.Histogram, num_bins=num_bins
             )
 
     @staticmethod
-    def _extract_numeric_features(df: pd.DataFrame) -> List[Any]:
+    def _extract_numeric_features(df: pd.DataFrame) -> list[Any]:
         return [col for col in df.columns if pd.api.types.is_numeric_dtype(df[col])]
 
     @property
