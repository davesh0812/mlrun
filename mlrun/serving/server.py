# Copyright 2023 Iguazio
#
# Licensed under the Apache License, Version 2.0 (the "License");
# you may not use this file except in compliance with the License.
# You may obtain a copy of the License at
#
#   http://www.apache.org/licenses/LICENSE-2.0
#
# Unless required by applicable law or agreed to in writing, software
# distributed under the License is distributed on an "AS IS" BASIS,
# WITHOUT WARRANTIES OR CONDITIONS OF ANY KIND, either express or implied.
# See the License for the specific language governing permissions and
# limitations under the License.

__all__ = ["GraphServer", "create_graph_server", "GraphContext", "MockEvent"]

import asyncio
import json
import os
import socket
import traceback
import uuid
from typing import Optional, Union

from nuclio import Context as NuclioContext
from nuclio.request import Logger as NuclioLogger

import mlrun
import mlrun.common.constants
import mlrun.common.helpers
import mlrun.model_monitoring
import mlrun.utils
from mlrun.config import config
from mlrun.errors import err_to_str
from mlrun.secrets import SecretsStore

from ..common.helpers import parse_versioned_object_uri
from ..common.schemas.model_monitoring.constants import FileTargetKind
from ..datastore import get_stream_pusher
from ..datastore.store_resources import ResourceCache
from ..errors import MLRunInvalidArgumentError
from ..model import ModelObj
from ..utils import get_caller_globals
from .states import RootFlowStep, RouterStep, get_function, graph_root_setter
from .utils import event_id_key, event_path_key

DUMMY_STREAM = "dummy://"


class _StreamContext:
    """Handles the stream context for the events stream process. Includes the configuration for the output stream
    that will be used for pushing the events from the nuclio model serving function"""

    def __init__(self, enabled: bool, parameters: dict, function_uri: str):
        """
        Initialize _StreamContext object.
        :param enabled:      A boolean indication for applying the stream context
        :param parameters:   Dictionary of optional parameters, such as `log_stream` and `stream_args`. Note that these
                             parameters might be relevant to the output source such as `kafka_brokers` if
                             the output source is from type Kafka.
        :param function_uri: Full value of the function uri, usually it's <project-name>/<function-name>
        """

        self.enabled = False
        self.hostname = socket.gethostname()
        self.function_uri = function_uri
        self.output_stream = None
        self.stream_uri = None
        log_stream = parameters.get(FileTargetKind.LOG_STREAM, "")

        if (enabled or log_stream) and function_uri:
            self.enabled = True
            project, _, _, _ = parse_versioned_object_uri(
                function_uri, config.default_project
            )

            stream_args = parameters.get("stream_args", {})

            if log_stream == DUMMY_STREAM:
                # Dummy stream used for testing, see tests/serving/test_serving.py
                self.stream_uri = DUMMY_STREAM
            elif not stream_args.get("mock"):  # if not a mock: `context.is_mock = True`
                self.stream_uri = mlrun.model_monitoring.get_stream_path(
                    project=project
                )

            if log_stream:
                # Update the stream path to the log stream value
                self.stream_uri = log_stream.format(project=project)

            self.output_stream = get_stream_pusher(self.stream_uri, **stream_args)


class GraphServer(ModelObj):
    kind = "server"

    def __init__(
        self,
        graph=None,
        parameters=None,
        load_mode=None,
        function_uri=None,
        verbose=False,
        version=None,
        functions=None,
        graph_initializer=None,
        error_stream=None,
        track_models=None,
        tracking_policy=None,
        secret_sources=None,
        default_content_type=None,
        function_name=None,
        function_tag=None,
        project=None,
        model_endpoint_creation_task_name=None,
    ):
        self._graph = None
        self.graph: Union[RouterStep, RootFlowStep] = graph
        self.function_uri = function_uri
        self.parameters = parameters or {}
        self.verbose = verbose
        self.load_mode = load_mode or "sync"
        self.version = version or "v2"
        self.context = None
        self._current_function = None
        self.functions = functions or {}
        self.graph_initializer = graph_initializer
        self.error_stream = error_stream
        self.track_models = track_models
        self.tracking_policy = tracking_policy
        self._error_stream_object = None
        self.secret_sources = secret_sources
        self._secrets = SecretsStore.from_list(secret_sources)
        self._db_conn = None
        self.resource_cache = None
        self.default_content_type = default_content_type
        self.http_trigger = True
        self.function_name = function_name
        self.function_tag = function_tag
        self.project = project
        self.model_endpoint_creation_task_name = model_endpoint_creation_task_name

    def set_current_function(self, function):
        """set which child function this server is currently running on"""
        self._current_function = function

    @property
    def graph(self) -> Union[RootFlowStep, RouterStep]:
        return self._graph

    @graph.setter
    def graph(self, graph):
        graph_root_setter(self, graph)

    def set_error_stream(self, error_stream):
        """set/initialize the error notification stream"""
        self.error_stream = error_stream
        if error_stream:
            self._error_stream_object = get_stream_pusher(error_stream)
        else:
            self._error_stream_object = None

    def _get_db(self):
        return mlrun.get_run_db(secrets=self._secrets)

    def init_states(
        self,
        context,
        namespace,
        resource_cache: ResourceCache = None,
        logger=None,
        is_mock=False,
        monitoring_mock=False,
    ):
        """for internal use, initialize all steps (recursively)"""

        if self.secret_sources:
            self._secrets = SecretsStore.from_list(self.secret_sources)

        if self.error_stream:
            self._error_stream_object = get_stream_pusher(self.error_stream)
        self.resource_cache = resource_cache or ResourceCache()

        context = GraphContext(server=self, nuclio_context=context, logger=logger)
        context.is_mock = is_mock
        context.monitoring_mock = monitoring_mock
        context.root = self.graph

        context.stream = _StreamContext(
            self.track_models, self.parameters, self.function_uri
        )
        context.current_function = self._current_function
        context.get_store_resource = self.resource_cache.resource_getter(
            self._get_db(), self._secrets
        )
        context.get_table = self.resource_cache.get_table
        context.verbose = self.verbose
        self.context = context

        if self.graph_initializer:
            if callable(self.graph_initializer):
                handler = self.graph_initializer
            else:
                handler = get_function(self.graph_initializer, namespace or [])
            handler(self)

        context.root = self.graph

    def init_object(self, namespace):
        self.graph.init_object(self.context, namespace, self.load_mode, reset=True)

    def test(
        self,
        path: str = "/",
        body: Optional[Union[str, bytes, dict]] = None,
        method: str = "",
        headers: Optional[str] = None,
        content_type: Optional[str] = None,
        silent: bool = False,
        get_body: bool = True,
        event_id: Optional[str] = None,
        trigger: "MockTrigger" = None,
        offset=None,
        time=None,
    ):
        """invoke a test event into the server to simulate/test server behavior

        example::

            server = create_graph_server()
            server.add_model("my", class_name=MyModelClass, model_path="{path}", z=100)
            print(server.test("my/infer", testdata))

        :param path:       api path, e.g. (/{router.url_prefix}/{model-name}/..) path
        :param body:       message body (dict or json str/bytes)
        :param method:     optional, GET, POST, ..
        :param headers:    optional, request headers, ..
        :param content_type:  optional, http mime type
        :param silent:     don't raise on error responses (when not 20X)
        :param get_body:   return the body as py object (vs serialize response into json)
        :param event_id:   specify the unique event ID (by default a random value will be generated)
        :param trigger:    nuclio trigger info or mlrun.serving.server.MockTrigger class (holds kind and name)
        :param offset:     trigger offset (for streams)
        :param time:       event time Datetime or str, default to now()
        """
        if not self.graph:
            raise MLRunInvalidArgumentError(
                "no models or steps were set, use function.set_topology() and add steps"
            )
        if not method:
            method = "POST" if body else "GET"
        event = MockEvent(
            body=body,
            path=path,
            method=method,
            headers=headers,
            content_type=content_type,
            event_id=event_id,
            trigger=trigger,
            offset=offset,
            time=time,
        )
        resp = self.run(event, get_body=get_body)
        if hasattr(resp, "status_code") and resp.status_code >= 300 and not silent:
            raise RuntimeError(f"failed ({resp.status_code}): {resp.body}")
        return resp

    def run(self, event, context=None, get_body=False, extra_args=None):
        server_context = self.context
        context = context or server_context
        event.content_type = event.content_type or self.default_content_type or ""
        if event.headers:
            if event_id_key in event.headers:
                event.id = event.headers.get(event_id_key)
            if event_path_key in event.headers:
                event.path = event.headers.get(event_path_key)

        if isinstance(event.body, (str, bytes)) and (
            not event.content_type or event.content_type in ["json", "application/json"]
        ):
            # assume it is json and try to load
            try:
                body = json.loads(event.body)
                event.body = body
            except (json.decoder.JSONDecodeError, UnicodeDecodeError) as exc:
                if event.content_type in ["json", "application/json"]:
                    # if its json type and didnt load, raise exception
                    message = f"failed to json decode event, {err_to_str(exc)}"
                    context.logger.error(message)
                    server_context.push_error(event, message, source="_handler")
                    return context.Response(
                        body=message, content_type="text/plain", status_code=400
                    )
        try:
            response = self.graph.run(event, **(extra_args or {}))
        except Exception as exc:
            message = f"{exc.__class__.__name__}: {err_to_str(exc)}"
            if server_context.verbose:
                message += "\n" + str(traceback.format_exc())
            context.logger.error(f"run error, {traceback.format_exc()}")
            server_context.push_error(event, message, source="_handler")
            return context.Response(
                body=message, content_type="text/plain", status_code=400
            )

        if asyncio.iscoroutine(response):
            return self._process_async_response(context, response, get_body)
        else:
            return self._process_response(context, response, get_body)

    async def _process_async_response(self, context, response, get_body):
        return self._process_response(context, await response, get_body)

    def _process_response(self, context, response, get_body):
        body = response.body
        if isinstance(body, context.Response) or get_body:
            return body

        if body and not isinstance(body, (str, bytes)):
            body = json.dumps(body)
            return context.Response(
                body=body, content_type="application/json", status_code=200
            )
        return body

    def wait_for_completion(self):
        """wait for async operation to complete"""
        return self.graph.wait_for_completion()


def v2_serving_init(context, namespace=None):
    """hook for nuclio init_context()"""

    context.logger.info("Initializing server from spec")
    spec = mlrun.utils.get_serving_spec()
    server = GraphServer.from_dict(spec)

    if config.log_level.lower() == "debug":
        server.verbose = True
    if hasattr(context, "trigger"):
        server.http_trigger = getattr(context.trigger, "kind", "http") == "http"
    context.logger.info_with(
        "Setting current function",
        current_function=os.getenv("SERVING_CURRENT_FUNCTION", ""),
    )
    server.set_current_function(os.getenv("SERVING_CURRENT_FUNCTION", ""))
    context.logger.info_with(
        "Initializing states", namespace=namespace or get_caller_globals()
    )
    kwargs = {}
    if hasattr(context, "is_mock"):
        kwargs["is_mock"] = context.is_mock
    server.init_states(
        context,
        namespace or get_caller_globals(),
        **kwargs,
    )
    context.logger.info("Initializing graph steps")
    server.init_object(namespace or get_caller_globals())
    # set the handler hook to point to our handler
    setattr(context, "mlrun_handler", v2_serving_handler)
    setattr(context, "_server", server)
    context.logger.info_with("Serving was initialized", verbose=server.verbose)
    if server.verbose:
        context.logger.info(server.to_yaml())

    _set_callbacks(server, context)


def _set_callbacks(server, context):
    if not server.graph.supports_termination() or not hasattr(context, "platform"):
        return

    if hasattr(context.platform, "set_termination_callback"):
        context.logger.info(
            "Setting termination callback to terminate graph on worker shutdown"
        )

        async def termination_callback():
            context.logger.info("Termination callback called")
            maybe_coroutine = server.wait_for_completion()
            if asyncio.iscoroutine(maybe_coroutine):
                await maybe_coroutine
            context.logger.info("Termination of async flow is completed")

        context.platform.set_termination_callback(termination_callback)

    if hasattr(context.platform, "set_drain_callback"):
        context.logger.info(
            "Setting drain callback to terminate and restart the graph on a drain event (such as rebalancing)"
        )

        async def drain_callback():
            context.logger.info("Drain callback called")
            maybe_coroutine = server.wait_for_completion()
            if asyncio.iscoroutine(maybe_coroutine):
                await maybe_coroutine
            context.logger.info(
                "Termination of async flow is completed. Rerunning async flow."
            )
            # Rerun the flow without reconstructing it
            server.graph._run_async_flow()
            context.logger.info("Async flow restarted")

        context.platform.set_drain_callback(drain_callback)


def v2_serving_handler(context, event, get_body=False):
    """hook for nuclio handler()"""
    if context._server.http_trigger:
        # Workaround for a Nuclio bug where it sometimes passes b'' instead of None due to dirty memory
        if event.body == b"":
            event.body = None

    # original path is saved in stream_path so it can be used by explicit ack, but path is reset to / as a
    # workaround for NUC-178
    # nuclio 1.12.12 added the topic attribute, and we must use it as part of the fix for NUC-233
    # TODO: Remove fallback on event.path once support for nuclio<1.12.12 is dropped
    event.stream_path = getattr(event, "topic", event.path)
    if hasattr(event, "trigger") and event.trigger.kind in (
        "kafka",
        "kafka-cluster",
        "v3ioStream",
        "v3io-stream",
        "rabbit-mq",
        "rabbitMq",
    ):
        event.path = "/"

    return context._server.run(event, context, get_body)


def create_graph_server(
    parameters=None,
    load_mode=None,
    graph=None,
    verbose=False,
    current_function=None,
    **kwargs,
) -> GraphServer:
    """create graph server host/emulator for local or test runs

    Usage example::

        server = create_graph_server(graph=RouterStep(), parameters={})
        server.init(None, globals())
        server.graph.add_route("my", class_name=MyModelClass, model_path="{path}", z=100)
        print(server.test("/v2/models/my/infer", testdata))
    """
    parameters = parameters or {}
    server = GraphServer(graph, parameters, load_mode, verbose=verbose, **kwargs)
    server.set_current_function(
        current_function or os.getenv("SERVING_CURRENT_FUNCTION", "")
    )
    return server


class MockTrigger:
    """mock nuclio event trigger"""

    def __init__(self, kind="", name=""):
        self.kind = kind
        self.name = name


class MockEvent:
    """mock basic nuclio event object"""

    def __init__(
        self,
        body=None,
        content_type=None,
        headers=None,
        method=None,
        path=None,
        event_id=None,
        trigger: MockTrigger = None,
        offset=None,
        time=None,
    ):
        self.id = event_id or uuid.uuid4().hex
        self.key = ""
        self.body = body

        # optional
        self.headers = headers or {}
        self.method = method
        self.path = path or "/"
        self.content_type = content_type
        self.error = None
        self.trigger = trigger or MockTrigger()
        self.offset = offset or 0

    def __str__(self):
        error = f", error={self.error}" if self.error else ""
        return f"Event(id={self.id}, body={self.body}, method={self.method}, path={self.path}{error})"


class Response:
    def __init__(self, headers=None, body=None, content_type=None, status_code=200):
        self.headers = headers or {}
        self.body = body
        self.status_code = status_code
        self.content_type = content_type or "text/plain"

    def __repr__(self):
        cls = self.__class__.__name__
        items = self.__dict__.items()
        args = (f"{key}={repr(value)}" for key, value in items)
        args_str = ", ".join(args)
        return f"{cls}({args_str})"


class GraphContext:
    """Graph context object"""

    def __init__(
        self,
        level="info",  # Unused argument
        logger=None,
        server=None,
        nuclio_context: Optional[NuclioContext] = None,
    ) -> None:
        self.state = None
        self.logger = logger
        self.worker_id = 0
        self.Response = Response
        self.verbose = False
        self.stream = None
        self.root = None

        if nuclio_context:
            self.logger: NuclioLogger = nuclio_context.logger
            self.Response = nuclio_context.Response
            if hasattr(nuclio_context, "trigger") and hasattr(
                nuclio_context.trigger, "kind"
            ):
                self.trigger = nuclio_context.trigger.kind
            self.worker_id = nuclio_context.worker_id
            if hasattr(nuclio_context, "platform"):
                self.platform = nuclio_context.platform
        elif not logger:
            self.logger: mlrun.utils.Logger = mlrun.utils.logger

        self._server = server
        self.current_function = None
        self.get_store_resource = None
        self.get_table = None
        self.is_mock = False
<<<<<<< HEAD
        self.monitoring_mock = False
=======
        self._project_obj = None
>>>>>>> 7d78fbc3

    @property
    def server(self):
        return self._server

    @property
    def project_obj(self):
        if not self._project_obj:
            self._project_obj = mlrun.get_run_db().get_project(name=self.project)
        return self._project_obj

    @property
    def project(self) -> str:
        """current project name (for the current function)"""
        project, _, _, _ = mlrun.common.helpers.parse_versioned_object_uri(
            self._server.function_uri
        )
        return project

    def push_error(self, event, message, source=None, **kwargs):
        if self.verbose:
            self.logger.error(
                f"got error from {source} state:\n{event.body}\n{message}"
            )
        if self._server and self._server._error_stream_object:
            try:
                message = format_error(
                    self._server, self, source, event, message, kwargs
                )
                self._server._error_stream_object.push(message)
            except Exception as ex:
                message = traceback.format_exc()
                self.logger.error(f"failed to write to error stream: {ex}\n{message}")

    def get_param(self, key: str, default=None):
        if self._server and self._server.parameters:
            return self._server.parameters.get(key, default)
        return default

    def get_secret(self, key: str):
        if self._server and self._server._secrets:
            return self._server._secrets.get(key)
        return None

    def get_remote_endpoint(self, name, external=True):
        """return the remote nuclio/serving function http(s) endpoint given its name

        :param name: the function name/uri in the form [project/]function-name[:tag]
        :param external: return the external url (returns the external url by default)
        """
        if "://" in name:
            return name
        project, uri, tag, _ = mlrun.common.helpers.parse_versioned_object_uri(
            self._server.function_uri
        )
        if name.startswith("."):
            name = f"{uri}-{name[1:]}"
        else:
            project, name, tag, _ = mlrun.common.helpers.parse_versioned_object_uri(
                name, project
            )
        (
            state,
            fullname,
            _,
            _,
            _,
            function_status,
        ) = mlrun.runtimes.nuclio.function.get_nuclio_deploy_status(name, project, tag)

        if state in ["error", "unhealthy"]:
            raise ValueError(
                f"Nuclio function {fullname} is in error state, cannot be accessed"
            )

        key = "externalInvocationUrls" if external else "internalInvocationUrls"
        urls = function_status.get(key)
        if not urls:
            raise ValueError(f"cannot read {key} for nuclio function {fullname}")
        return f"http://{urls[0]}"


def format_error(server, context, source, event, message, args):
    return {
        "function_uri": server.function_uri,
        "worker": context.worker_id,
        "host": socket.gethostname(),
        "source": source,
        "event": {"id": event.id, "body": event.body},
        "message": message,
        "args": args,
    }<|MERGE_RESOLUTION|>--- conflicted
+++ resolved
@@ -547,11 +547,9 @@
         self.get_store_resource = None
         self.get_table = None
         self.is_mock = False
-<<<<<<< HEAD
         self.monitoring_mock = False
-=======
         self._project_obj = None
->>>>>>> 7d78fbc3
+
 
     @property
     def server(self):
