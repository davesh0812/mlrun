# Copyright 2023 Iguazio
#
# Licensed under the Apache License, Version 2.0 (the "License");
# you may not use this file except in compliance with the License.
# You may obtain a copy of the License at
#
#   http://www.apache.org/licenses/LICENSE-2.0
#
# Unless required by applicable law or agreed to in writing, software
# distributed under the License is distributed on an "AS IS" BASIS,
# WITHOUT WARRANTIES OR CONDITIONS OF ANY KIND, either express or implied.
# See the License for the specific language governing permissions and
# limitations under the License.

import json
import pickle
import warnings
from datetime import datetime, timezone

import orjson
from sqlalchemy import (
    BOOLEAN,
    JSON,
    Column,
    ForeignKey,
    ForeignKeyConstraint,
    Index,
    Integer,
    PrimaryKeyConstraint,
    String,
    Table,
    UniqueConstraint,
)
from sqlalchemy.ext.declarative import declarative_base
from sqlalchemy.orm import relationship

import mlrun.common.schemas
import mlrun.utils.db
from server.api.utils.db.sql_types import SQLTypesUtil

Base = declarative_base()
NULL = None  # Avoid flake8 issuing warnings when comparing in filter

_tagged = None
_labeled = None
_with_notifications = None
_classes = None


def post_table_definitions(base_cls):
    global _tagged
    global _labeled
    global _with_notifications
    global _classes
    _tagged = [cls for cls in base_cls.__subclasses__() if hasattr(cls, "Tag")]
    _labeled = [cls for cls in base_cls.__subclasses__() if hasattr(cls, "Label")]
    _with_notifications = [
        cls for cls in base_cls.__subclasses__() if hasattr(cls, "Notification")
    ]
    _classes = [cls for cls in base_cls.__subclasses__()]
    # Add a relationship from labels/tags to parents to enable the foreign key cascade delete on the ORM level
    for _labeled_cls in _labeled:
        # Unfortunately parent is already taken and changing to parent_id requires data migration
        _labeled_cls.Label.parent_rel = relationship(
            _labeled_cls, back_populates="labels"
        )
    for _tagged_cls in _tagged:
        _tagged_cls.Tag.parent_rel = relationship(_tagged_cls, back_populates="tags")


def make_label(table):
    class Label(Base, mlrun.utils.db.BaseModel):
        __tablename__ = f"{table}_labels"
        __table_args__ = (
            UniqueConstraint("name", "parent", name=f"_{table}_labels_uc"),
            Index(f"idx_{table}_labels_name_value", "name", "value"),
        )

        id = Column(Integer, primary_key=True)
        name = Column(String(255, collation=SQLTypesUtil.collation()))
        value = Column(String(255, collation=SQLTypesUtil.collation()))
        parent = Column(Integer, ForeignKey(f"{table}.id", ondelete="CASCADE"))

        def get_identifier_string(self) -> str:
            return f"{self.parent}/{self.name}/{self.value}"

    return Label


def make_tag(table):
    class Tag(Base, mlrun.utils.db.BaseModel):
        __tablename__ = f"{table}_tags"
        __table_args__ = (
            UniqueConstraint("project", "name", "obj_id", name=f"_{table}_tags_uc"),
        )

        id = Column(Integer, primary_key=True)
        project = Column(String(255, collation=SQLTypesUtil.collation()))
        name = Column(String(255, collation=SQLTypesUtil.collation()))
        obj_id = Column(Integer, ForeignKey(f"{table}.id"))

    return Tag


# TODO: don't want to refactor everything in one PR so splitting this function to 2 versions - eventually only this one
#  should be used
def make_tag_v2(table):
    class Tag(Base, mlrun.utils.db.BaseModel):
        __tablename__ = f"{table}_tags"
        __table_args__ = (
            UniqueConstraint("project", "name", "obj_name", name=f"_{table}_tags_uc"),
        )

        id = Column(Integer, primary_key=True)
        project = Column(String(255, collation=SQLTypesUtil.collation()))
        name = Column(String(255, collation=SQLTypesUtil.collation()))
        obj_id = Column(Integer, ForeignKey(f"{table}.id", ondelete="CASCADE"))
        obj_name = Column(String(255, collation=SQLTypesUtil.collation()))

        def get_identifier_string(self) -> str:
            return f"{self.project}/{self.name}"

    return Tag


def make_artifact_tag(table):
    """
    For artifacts, we cannot use tag_v2 because different artifacts with the same key can have the same tag.
    therefore we need to use the obj_id as the unique constraint.
    """

    class ArtifactTag(Base, mlrun.utils.db.BaseModel):
        __tablename__ = f"{table}_tags"
        __table_args__ = (
            UniqueConstraint("project", "name", "obj_id", name=f"_{table}_tags_uc"),
            Index(
                f"idx_{__tablename__}_project_name_obj_name",
                "project",
                "name",
                "obj_name",
            ),
        )

        id = Column(Integer, primary_key=True)
        project = Column(String(255, collation=SQLTypesUtil.collation()))
        name = Column(String(255, collation=SQLTypesUtil.collation()))
        obj_id = Column(Integer, ForeignKey(f"{table}.id", ondelete="CASCADE"))
        obj_name = Column(String(255, collation=SQLTypesUtil.collation()))

        def get_identifier_string(self) -> str:
            return f"{self.project}/{self.name}"

    return ArtifactTag


def make_notification(table):
    class Notification(Base, mlrun.utils.db.BaseModel):
        __tablename__ = f"{table}_notifications"
        __table_args__ = (
            UniqueConstraint("name", "parent_id", name=f"_{table}_notifications_uc"),
        )

        id = Column(Integer, primary_key=True)
        project = Column(String(255, collation=SQLTypesUtil.collation()))
        name = Column(String(255, collation=SQLTypesUtil.collation()), nullable=False)
        kind = Column(String(255, collation=SQLTypesUtil.collation()), nullable=False)
        message = Column(
            String(255, collation=SQLTypesUtil.collation()), nullable=False
        )
        severity = Column(
            String(255, collation=SQLTypesUtil.collation()), nullable=False
        )
        when = Column(String(255, collation=SQLTypesUtil.collation()), nullable=False)
        condition = Column(
            String(255, collation=SQLTypesUtil.collation()), nullable=False
        )
        secret_params = Column("secret_params", JSON)
        params = Column("params", JSON)
        parent_id = Column(Integer, ForeignKey(f"{table}.id"))

        # TODO: Separate table for notification state.
        #   Currently, we are only supporting one notification being sent per DB row (either on completion or on error).
        #   In the future, we might want to support multiple notifications per DB row, and we might want to support on
        #   start, therefore we need to separate the state from the notification itself (e.g. this table can be  table
        #   with notification_id, state, when, last_sent, etc.). This will require some refactoring in the code.
        sent_time = Column(
            SQLTypesUtil.timestamp(),
            nullable=True,
        )
        status = Column(String(255, collation=SQLTypesUtil.collation()), nullable=False)
        reason = Column(String(255, collation=SQLTypesUtil.collation()), nullable=True)

    return Notification


# quell SQLAlchemy warnings on duplicate class name (Label)
with warnings.catch_warnings():
    warnings.simplefilter("ignore")

    # deprecated, use ArtifactV2 instead
    # TODO: remove in 1.8.0. Note that removing it will require upgrading mlrun in at least 2 steps:
    #  1. upgrade to 1.6.x which will create the new table
    #  2. upgrade to 1.7.x which will remove the old table
    class Artifact(Base, mlrun.utils.db.HasStruct):
        __tablename__ = "artifacts"
        __table_args__ = (
            UniqueConstraint("uid", "project", "key", name="_artifacts_uc"),
        )

        Label = make_label(__tablename__)
        Tag = make_tag(__tablename__)

        id = Column(Integer, primary_key=True)
        key = Column(String(255, collation=SQLTypesUtil.collation()))
        project = Column(String(255, collation=SQLTypesUtil.collation()))
        uid = Column(String(255, collation=SQLTypesUtil.collation()))
        updated = Column(SQLTypesUtil.timestamp())
        # TODO: change to JSON, see mlrun/common/schemas/function.py::FunctionState for reasoning
        body = Column(SQLTypesUtil.blob())

        labels = relationship(Label, cascade="all, delete-orphan")
        tags = relationship(Tag, cascade="all, delete-orphan")

        def get_identifier_string(self) -> str:
            return f"{self.project}/{self.key}/{self.uid}"

    class ArtifactV2(Base, mlrun.utils.db.BaseModel):
        __tablename__ = "artifacts_v2"
        __table_args__ = (
            UniqueConstraint("uid", "project", "key", name="_artifacts_v2_uc"),
            Index(
                "idx_artifacts_producer_id_best_iteration_and_project",
                "project",
                "producer_id",
                "best_iteration",
            ),
            Index(
                "idx_project_kind",
                "project",
                "kind",
            ),
            Index("idx_artifacts_name_uid_project", "key", "uid", "project"),
        )

        Label = make_label(__tablename__)
        Tag = make_artifact_tag(__tablename__)

        id = Column(Integer, primary_key=True)
        key = Column(String(255, collation=SQLTypesUtil.collation()), index=True)
        project = Column(String(255, collation=SQLTypesUtil.collation()))
        kind = Column(String(255, collation=SQLTypesUtil.collation()), index=True)
        producer_id = Column(String(255, collation=SQLTypesUtil.collation()))
        iteration = Column(Integer)
        best_iteration = Column(BOOLEAN, default=False, index=True)
        uid = Column(String(255, collation=SQLTypesUtil.collation()))
        created = Column(
            SQLTypesUtil.timestamp(),
            default=datetime.now(timezone.utc),
        )
        updated = Column(
            SQLTypesUtil.timestamp(),
            default=datetime.now(timezone.utc),
        )
        _full_object = Column("object", SQLTypesUtil.blob())

        labels = relationship(
            Label,
            cascade="all, delete-orphan",
            back_populates="parent_rel",
            passive_deletes=True,
        )
        tags = relationship(
            Tag,
            cascade="all, delete-orphan",
            back_populates="parent_rel",
            passive_deletes=True,
        )

        @property
        def full_object(self):
            if self._full_object:
                return pickle.loads(self._full_object)

        @full_object.setter
        def full_object(self, value):
            self._full_object = pickle.dumps(value)

        def get_identifier_string(self) -> str:
            return f"{self.project}/{self.key}/{self.uid}"

    class Function(Base, mlrun.utils.db.HasStruct):
        __tablename__ = "functions"
        __table_args__ = (
            UniqueConstraint("name", "project", "uid", name="_functions_uc"),
            Index("idx_functions_name_uid_project", "name", "uid", "project"),
        )

        Label = make_label(__tablename__)
        Tag = make_tag_v2(__tablename__)

        id = Column(Integer, primary_key=True)
        name = Column(String(255, collation=SQLTypesUtil.collation()))
        project = Column(String(255, collation=SQLTypesUtil.collation()))
        uid = Column(String(255, collation=SQLTypesUtil.collation()))
        # TODO: change to JSON, see mlrun/common/schemas/function.py::FunctionState for reasoning
        body = Column(SQLTypesUtil.blob())
        updated = Column(SQLTypesUtil.timestamp())

        labels = relationship(
            Label,
            cascade="all, delete-orphan",
            back_populates="parent_rel",
            passive_deletes=True,
        )
        tags = relationship(
            Tag,
            cascade="all, delete-orphan",
            back_populates="parent_rel",
            passive_deletes=True,
        )

        def get_identifier_string(self) -> str:
            return f"{self.project}/{self.name}/{self.uid}"

    class Log(Base, mlrun.utils.db.BaseModel):
        __tablename__ = "logs"

        id = Column(Integer, primary_key=True)
        uid = Column(String(255, collation=SQLTypesUtil.collation()))
        project = Column(String(255, collation=SQLTypesUtil.collation()))
        # TODO: change to JSON, see mlrun/common/schemas/function.py::FunctionState for reasoning
        body = Column(SQLTypesUtil.blob())

        def get_identifier_string(self) -> str:
            return f"{self.project}/{self.uid}"

    class Run(Base, mlrun.utils.db.HasStruct):
        __tablename__ = "runs"
        __table_args__ = (
            UniqueConstraint("uid", "project", "iteration", name="_runs_uc"),
            Index("idx_runs_project_id", "id", "project", unique=True),
        )

        Label = make_label(__tablename__)
        Tag = make_tag(__tablename__)
        Notification = make_notification(__tablename__)

        id = Column(Integer, primary_key=True)
        uid = Column(String(255, collation=SQLTypesUtil.collation()))
        project = Column(String(255, collation=SQLTypesUtil.collation()))
        name = Column(
            String(255, collation=SQLTypesUtil.collation()), default="no-name"
        )
        iteration = Column(Integer)
        state = Column(String(255, collation=SQLTypesUtil.collation()))
        # TODO: change to JSON, see mlrun/common/schemas/function.py::FunctionState for reasoning
        body = Column(SQLTypesUtil.blob())
        start_time = Column(SQLTypesUtil.timestamp())
        updated = Column(SQLTypesUtil.timestamp(), default=datetime.utcnow)
        # requested logs column indicates whether logs were requested for this run
        # None - old runs prior to the column addition, logs were already collected for them, so no need to collect them
        # False - logs were not requested for this run
        # True - logs were requested for this run
        requested_logs = Column(BOOLEAN, default=False, index=True)

        labels = relationship(
            Label,
            cascade="all, delete-orphan",
            back_populates="parent_rel",
            passive_deletes=True,
        )
        tags = relationship(
            Tag,
            cascade="all, delete-orphan",
            back_populates="parent_rel",
            passive_deletes=True,
        )
        notifications = relationship(Notification, cascade="all, delete-orphan")

        def get_identifier_string(self) -> str:
            return f"{self.project}/{self.uid}/{self.iteration}"

    class BackgroundTask(Base, mlrun.utils.db.BaseModel):
        __tablename__ = "background_tasks"
        __table_args__ = (
            UniqueConstraint("name", "project", name="_background_tasks_uc"),
        )

        id = Column(Integer, primary_key=True)
        name = Column(String(255, collation=SQLTypesUtil.collation()), nullable=False)
        project = Column(
            String(255, collation=SQLTypesUtil.collation()), nullable=False
        )
        created = Column(
            SQLTypesUtil.timestamp(),
            default=datetime.now(timezone.utc),
        )
        updated = Column(
            SQLTypesUtil.timestamp(),
            default=datetime.now(timezone.utc),
        )
        state = Column(String(255, collation=SQLTypesUtil.collation()))
        error = Column(String(255, collation=SQLTypesUtil.collation()))
        timeout = Column(Integer)

        def get_identifier_string(self) -> str:
            return f"{self.project}/{self.name}"

    class Schedule(Base, mlrun.utils.db.BaseModel):
        __tablename__ = "schedules_v2"
        __table_args__ = (UniqueConstraint("project", "name", name="_schedules_v2_uc"),)

        Label = make_label(__tablename__)

        id = Column(Integer, primary_key=True)
        project = Column(
            String(255, collation=SQLTypesUtil.collation()), nullable=False
        )
        name = Column(String(255, collation=SQLTypesUtil.collation()), nullable=False)
        kind = Column(String(255, collation=SQLTypesUtil.collation()))
        desired_state = Column(String(255, collation=SQLTypesUtil.collation()))
        state = Column(String(255, collation=SQLTypesUtil.collation()))
        creation_time = Column(SQLTypesUtil.timestamp())
        cron_trigger_str = Column(String(255, collation=SQLTypesUtil.collation()))
        last_run_uri = Column(String(255, collation=SQLTypesUtil.collation()))
        # TODO: change to JSON, see mlrun/common/schemas/function.py::FunctionState for reasoning
        struct = Column(SQLTypesUtil.blob())
        labels = relationship(
            Label,
            cascade="all, delete-orphan",
            back_populates="parent_rel",
            passive_deletes=True,
        )
        concurrency_limit = Column(Integer, nullable=False)
        next_run_time = Column(SQLTypesUtil.timestamp())

        def get_identifier_string(self) -> str:
            return f"{self.project}/{self.name}"

        @property
        def scheduled_object(self):
            return pickle.loads(self.struct)

        @scheduled_object.setter
        def scheduled_object(self, value):
            self.struct = pickle.dumps(value)

        @property
        def cron_trigger(self) -> mlrun.common.schemas.ScheduleCronTrigger:
            return orjson.loads(self.cron_trigger_str)

        @cron_trigger.setter
        def cron_trigger(self, trigger: mlrun.common.schemas.ScheduleCronTrigger):
            self.cron_trigger_str = orjson.dumps(trigger.dict(exclude_unset=True))

    # Define "many to many" users/projects
    project_users = Table(
        "project_users",
        Base.metadata,
        Column("project_id", Integer, ForeignKey("projects.id")),
        Column("user_id", Integer, ForeignKey("users.id")),
    )

    class User(Base, mlrun.utils.db.BaseModel):
        __tablename__ = "users"
        __table_args__ = (UniqueConstraint("name", name="_users_uc"),)

        id = Column(Integer, primary_key=True)
        name = Column(String(255, collation=SQLTypesUtil.collation()))

        def get_identifier_string(self) -> str:
            return f"{self.name}"

    class Project(Base, mlrun.utils.db.BaseModel):
        __tablename__ = "projects"
        # For now since we use project name a lot
        __table_args__ = (UniqueConstraint("name", name="_projects_uc"),)

        id = Column(Integer, primary_key=True)
        name = Column(String(255, collation=SQLTypesUtil.collation()))
        description = Column(String(255, collation=SQLTypesUtil.collation()))
        owner = Column(String(255, collation=SQLTypesUtil.collation()))
        source = Column(String(255, collation=SQLTypesUtil.collation()))
        # the attribute name used to be _spec which is just a wrong naming, the attribute was renamed to _full_object
        # leaving the column as is to prevent redundant migration
        # TODO: change to JSON, see mlrun/common/schemas/function.py::FunctionState for reasoning
        _full_object = Column("spec", SQLTypesUtil.blob())
        created = Column(SQLTypesUtil.timestamp(), default=datetime.utcnow)
        default_function_node_selector = Column("default_function_node_selector", JSON)
        state = Column(String(255, collation=SQLTypesUtil.collation()))
        users = relationship(User, secondary=project_users)

        Label = make_label(__tablename__)

        labels = relationship(
            Label,
            cascade="all, delete-orphan",
            back_populates="parent_rel",
            passive_deletes=True,
        )

        def get_identifier_string(self) -> str:
            return f"{self.name}"

        @property
        def full_object(self):
            if self._full_object:
                return pickle.loads(self._full_object)

        @full_object.setter
        def full_object(self, value):
            self._full_object = pickle.dumps(value)

    class Feature(Base, mlrun.utils.db.BaseModel):
        __tablename__ = "features"
        id = Column(Integer, primary_key=True)
        feature_set_id = Column(
            Integer, ForeignKey("feature_sets.id", ondelete="CASCADE")
        )

        name = Column(String(255, collation=SQLTypesUtil.collation()))
        value_type = Column(String(255, collation=SQLTypesUtil.collation()))

        Label = make_label(__tablename__)
        labels = relationship(
            Label,
            cascade="all, delete-orphan",
            back_populates="parent_rel",
            passive_deletes=True,
        )
        feature_set = relationship(
            "FeatureSet",
            back_populates="features",
        )

        def get_identifier_string(self) -> str:
            return f"{self.feature_set_id}/{self.name}"

    class Entity(Base, mlrun.utils.db.BaseModel):
        __tablename__ = "entities"
        id = Column(Integer, primary_key=True)
        feature_set_id = Column(
            Integer, ForeignKey("feature_sets.id", ondelete="CASCADE")
        )

        name = Column(String(255, collation=SQLTypesUtil.collation()))
        value_type = Column(String(255, collation=SQLTypesUtil.collation()))

        Label = make_label(__tablename__)
        labels = relationship(
            Label,
            cascade="all, delete-orphan",
            back_populates="parent_rel",
            passive_deletes=True,
        )
        feature_set = relationship(
            "FeatureSet",
            back_populates="entities",
        )

        def get_identifier_string(self) -> str:
            return f"{self.project}/{self.name}"

    class FeatureSet(Base, mlrun.utils.db.BaseModel):
        __tablename__ = "feature_sets"
        __table_args__ = (
            UniqueConstraint("name", "project", "uid", name="_feature_set_uc"),
        )

        id = Column(Integer, primary_key=True)
        name = Column(String(255, collation=SQLTypesUtil.collation()))
        project = Column(String(255, collation=SQLTypesUtil.collation()))
        created = Column(
            SQLTypesUtil.timestamp(),
            default=datetime.now(timezone.utc),
        )
        updated = Column(
            SQLTypesUtil.timestamp(),
            default=datetime.now(timezone.utc),
        )
        state = Column(String(255, collation=SQLTypesUtil.collation()))
        uid = Column(String(255, collation=SQLTypesUtil.collation()))

        _full_object = Column("object", JSON)

        Label = make_label(__tablename__)
        Tag = make_tag_v2(__tablename__)

        labels = relationship(
            Label,
            cascade="all, delete-orphan",
            back_populates="parent_rel",
            passive_deletes=True,
        )
        tags = relationship(
            Tag,
            cascade="all, delete-orphan",
            back_populates="parent_rel",
            passive_deletes=True,
        )

        features = relationship(
            Feature,
            cascade="all, delete-orphan",
            back_populates="feature_set",
            passive_deletes=True,
        )
        entities = relationship(
            Entity,
            cascade="all, delete-orphan",
            back_populates="feature_set",
            passive_deletes=True,
        )

        def get_identifier_string(self) -> str:
            return f"{self.project}/{self.name}/{self.uid}"

        @property
        def full_object(self):
            if self._full_object:
                return json.loads(self._full_object)

        @full_object.setter
        def full_object(self, value):
            # TODO - convert to pickle, to avoid issues with non-json serializable fields such as datetime
            self._full_object = json.dumps(value, default=str)

    class FeatureVector(Base, mlrun.utils.db.BaseModel):
        __tablename__ = "feature_vectors"
        __table_args__ = (
            UniqueConstraint("name", "project", "uid", name="_feature_vectors_uc"),
        )

        id = Column(Integer, primary_key=True)
        name = Column(String(255, collation=SQLTypesUtil.collation()))
        project = Column(String(255, collation=SQLTypesUtil.collation()))
        created = Column(
            SQLTypesUtil.timestamp(),
            default=datetime.now(timezone.utc),
        )
        updated = Column(
            SQLTypesUtil.timestamp(),
            default=datetime.now(timezone.utc),
        )
        state = Column(String(255, collation=SQLTypesUtil.collation()))
        uid = Column(String(255, collation=SQLTypesUtil.collation()))

        _full_object = Column("object", JSON)

        Label = make_label(__tablename__)
        Tag = make_tag_v2(__tablename__)

        labels = relationship(
            Label,
            cascade="all, delete-orphan",
            back_populates="parent_rel",
            passive_deletes=True,
        )
        tags = relationship(
            Tag,
            cascade="all, delete-orphan",
            back_populates="parent_rel",
            passive_deletes=True,
        )

        def get_identifier_string(self) -> str:
            return f"{self.project}/{self.name}/{self.uid}"

        @property
        def full_object(self):
            if self._full_object:
                return json.loads(self._full_object)

        @full_object.setter
        def full_object(self, value):
            # TODO - convert to pickle, to avoid issues with non-json serializable fields such as datetime
            self._full_object = json.dumps(value, default=str)

    class HubSource(Base, mlrun.utils.db.BaseModel):
        __tablename__ = "hub_sources"
        __table_args__ = (UniqueConstraint("name", name="_hub_sources_uc"),)

        id = Column(Integer, primary_key=True)
        name = Column(String(255, collation=SQLTypesUtil.collation()))
        index = Column(Integer)
        created = Column(
            SQLTypesUtil.timestamp(),
            default=datetime.now(timezone.utc),
        )
        updated = Column(
            SQLTypesUtil.timestamp(),
            default=datetime.now(timezone.utc),
        )

        _full_object = Column("object", JSON)

        def get_identifier_string(self) -> str:
            return f"{self.project}/{self.name}"

        @property
        def full_object(self):
            if self._full_object:
                return json.loads(self._full_object)

        @full_object.setter
        def full_object(self, value):
            # TODO - convert to pickle, to avoid issues with non-json serializable fields such as datetime
            self._full_object = json.dumps(value, default=str)

    class DataVersion(Base, mlrun.utils.db.BaseModel):
        __tablename__ = "data_versions"
        __table_args__ = (UniqueConstraint("version", name="_versions_uc"),)

        id = Column(Integer, primary_key=True)
        version = Column(String(255, collation=SQLTypesUtil.collation()))
        created = Column(
            SQLTypesUtil.timestamp(),
            default=datetime.now(timezone.utc),
        )

        def get_identifier_string(self) -> str:
            return f"{self.version}"

    class DatastoreProfile(Base, mlrun.utils.db.BaseModel):
        __tablename__ = "datastore_profiles"
        __table_args__ = (
            UniqueConstraint("name", "project", name="_datastore_profiles_uc"),
        )

        id = Column(Integer, primary_key=True)
        name = Column(String(255, collation=SQLTypesUtil.collation()))
        project = Column(String(255, collation=SQLTypesUtil.collation()))
        type = Column(String(255, collation=SQLTypesUtil.collation()))
        _full_object = Column("object", JSON)

        @property
        def full_object(self):
            if self._full_object:
                return json.loads(self._full_object)

        @full_object.setter
        def full_object(self, value):
            self._full_object = json.dumps(value, default=str)

        def get_identifier_string(self) -> str:
            return f"{self.project}/{self.name}"

    class PaginationCache(Base, mlrun.utils.db.BaseModel):
        __tablename__ = "pagination_cache"

        key = Column(String(255, collation=SQLTypesUtil.collation()), primary_key=True)
        user = Column(String(255, collation=SQLTypesUtil.collation()))
        function = Column(String(255, collation=SQLTypesUtil.collation()))
        current_page = Column(Integer)
        page_size = Column(Integer)
        kwargs = Column(JSON)
        last_accessed = Column(
            SQLTypesUtil.timestamp(),  # TODO: change to `datetime`, see ML-6921
            default=datetime.now(timezone.utc),
        )

        def get_identifier_string(self) -> str:
            return f"{self.key}"

    class AlertState(Base, mlrun.utils.db.BaseModel):
        __tablename__ = "alert_states"
        __table_args__ = (UniqueConstraint("id", "parent_id", name="alert_states_uc"),)

        id = Column(Integer, primary_key=True)
        count = Column(Integer)
        created = Column(
            SQLTypesUtil.timestamp(),  # TODO: change to `datetime`, see ML-6921
            default=datetime.now(timezone.utc),
        )
        last_updated = Column(
            SQLTypesUtil.timestamp(),  # TODO: change to `datetime`, see ML-6921
            default=None,
        )
        active = Column(BOOLEAN, default=False)

        parent_id = Column(Integer, ForeignKey("alert_configs.id"))

        _full_object = Column("object", JSON)

        @property
        def full_object(self):
            if self._full_object:
                return json.loads(self._full_object)

        @full_object.setter
        def full_object(self, value):
            self._full_object = json.dumps(value, default=str)

        def get_identifier_string(self) -> str:
            return f"{self.id}"

    class AlertConfig(Base, mlrun.utils.db.BaseModel):
        __tablename__ = "alert_configs"
        __table_args__ = (
            UniqueConstraint("project", "name", name="_alert_configs_uc"),
        )

        Notification = make_notification(__tablename__)

        id = Column(Integer, primary_key=True)
        name = Column(String(255, collation=SQLTypesUtil.collation()), nullable=False)
        project = Column(
            String(255, collation=SQLTypesUtil.collation()), nullable=False
        )

        notifications = relationship(Notification, cascade="all, delete-orphan")
        alerts = relationship(AlertState, cascade="all, delete-orphan")

        _full_object = Column("object", JSON)

        def get_identifier_string(self) -> str:
            return f"{self.project}/{self.name}"

        @property
        def full_object(self):
            if self._full_object:
                return json.loads(self._full_object)

        @full_object.setter
        def full_object(self, value):
            self._full_object = json.dumps(value, default=str)

    class AlertTemplate(Base, mlrun.utils.db.BaseModel):
        __tablename__ = "alert_templates"
        __table_args__ = (UniqueConstraint("name", name="_alert_templates_uc"),)

        id = Column(Integer, primary_key=True)
        name = Column(String(255, collation=SQLTypesUtil.collation()), nullable=False)

        _full_object = Column("object", JSON)

        def get_identifier_string(self) -> str:
            return f"{self.name}"

        @property
        def full_object(self):
            if self._full_object:
                return json.loads(self._full_object)

        @full_object.setter
        def full_object(self, value):
            self._full_object = json.dumps(value, default=str)

    class ProjectSummary(Base, mlrun.utils.db.BaseModel):
        __tablename__ = "project_summaries"
        __table_args__ = (UniqueConstraint("project", name="_project_summaries_uc"),)

        id = Column(Integer, primary_key=True)
        project = Column(
            String(255, collation=SQLTypesUtil.collation()), nullable=False
        )
        updated = Column(SQLTypesUtil.datetime())
        summary = Column(JSON)

        def get_identifier_string(self) -> str:
            return f"{self.project}"

    class TimeWindowTracker(Base, mlrun.utils.db.BaseModel):
        __tablename__ = "time_window_trackers"

        key = Column(String(255, collation=SQLTypesUtil.collation()), primary_key=True)
        timestamp = Column(
            SQLTypesUtil.datetime(), nullable=False, default=datetime.now(timezone.utc)
        )
        max_window_size_seconds = Column(Integer)

        def get_identifier_string(self) -> str:
            return f"{self.key}"

<<<<<<< HEAD
    class ModelEndpoint(Base, mlrun.utils.db.HasStruct):
        __tablename__ = "model_endpoints"
        __table_args__ = (
            UniqueConstraint("project", "name", "uid", name="_mep_uc_2"),
            ForeignKeyConstraint(
                ("function_name", "function_uid", "project"),
                ["functions.name", "functions.uid", "functions.project"],
                name="_mep_function_constraint",
            ),
            ForeignKeyConstraint(
                ("model_uid", "project", "model_name"),
                ["artifacts_v2.uid", "artifacts_v2.project", "artifacts_v2.key"],
                name="_mep_model_constraint",
            ),
        )

        id = Column(Integer, primary_key=True)
        uid = Column(String(255, collation=SQLTypesUtil.collation()))
        endpoint_type = Column(Integer, nullable=False)
        project = Column(String(255, collation=SQLTypesUtil.collation()))
        function_name = Column(String(255, collation=SQLTypesUtil.collation()))
        function_uid = Column(String(255, collation=SQLTypesUtil.collation()))
        model_uid = Column(String(255, collation=SQLTypesUtil.collation()))
        model_name = Column(String(255, collation=SQLTypesUtil.collation()))
        body = Column(SQLTypesUtil.blob())

        created = Column(
            SQLTypesUtil.timestamp(),
            default=datetime.now(timezone.utc),
        )
        updated = Column(
            SQLTypesUtil.timestamp(),
            default=datetime.now(timezone.utc),
        )
        name = Column(String(255, collation=SQLTypesUtil.collation()))
        function = relationship(
            "Function",
            cascade="save-update",
            single_parent=True,
        )
        model = relationship(
            "ArtifactV2",
            cascade="save-update",
            single_parent=True,
        )

        Label = make_label(__tablename__)
        Tag = make_tag_v2(__tablename__)  # for versioning (latest and empty tags only)

        labels = relationship(Label, cascade="all, delete-orphan")
        tags = relationship(Tag, cascade="all, delete-orphan")

        def get_identifier_string(self) -> str:
            return f"{self.project}_{self.name}_{self.created}"
=======
    class AlertActivation(Base, mlrun.utils.db.BaseModel):
        __tablename__ = "alert_activation"
        __table_args__ = (
            PrimaryKeyConstraint("activation_time", "id", name="_alert_activation_uc"),
            Index("ix_alert_activation_project_name", "project", "name"),
            Index("ix_alert_activation_activation_time", "activation_time"),
        )

        id = Column(Integer)
        activation_time = Column(SQLTypesUtil.datetime(), nullable=False)
        name = Column(String(255, collation=SQLTypesUtil.collation()), nullable=False)
        project = Column(
            String(255, collation=SQLTypesUtil.collation()), nullable=False
        )
        data = Column(JSON)
        entity_id = Column(
            String(255, collation=SQLTypesUtil.collation()), nullable=False
        )
        entity_kind = Column(
            String(255, collation=SQLTypesUtil.collation()), nullable=False
        )
        event_kind = Column(
            String(255, collation=SQLTypesUtil.collation()), nullable=False
        )
        severity = Column(
            String(255, collation=SQLTypesUtil.collation()), nullable=False
        )
        number_of_events = Column(Integer, nullable=False)

        def get_identifier_string(self) -> str:
            return f"{self.project}/{self.name}/{self.id}"
>>>>>>> a0fa016e


# Must be after all table definitions
post_table_definitions(base_cls=Base)<|MERGE_RESOLUTION|>--- conflicted
+++ resolved
@@ -872,7 +872,6 @@
         def get_identifier_string(self) -> str:
             return f"{self.key}"
 
-<<<<<<< HEAD
     class ModelEndpoint(Base, mlrun.utils.db.HasStruct):
         __tablename__ = "model_endpoints"
         __table_args__ = (
@@ -927,7 +926,7 @@
 
         def get_identifier_string(self) -> str:
             return f"{self.project}_{self.name}_{self.created}"
-=======
+
     class AlertActivation(Base, mlrun.utils.db.BaseModel):
         __tablename__ = "alert_activation"
         __table_args__ = (
@@ -959,7 +958,7 @@
 
         def get_identifier_string(self) -> str:
             return f"{self.project}/{self.name}/{self.id}"
->>>>>>> a0fa016e
+
 
 
 # Must be after all table definitions
