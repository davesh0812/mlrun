# Copyright 2023 Iguazio
#
# Licensed under the Apache License, Version 2.0 (the "License");
# you may not use this file except in compliance with the License.
# You may obtain a copy of the License at
#
#   http://www.apache.org/licenses/LICENSE-2.0
#
# Unless required by applicable law or agreed to in writing, software
# distributed under the License is distributed on an "AS IS" BASIS,
# WITHOUT WARRANTIES OR CONDITIONS OF ANY KIND, either express or implied.
# See the License for the specific language governing permissions and
# limitations under the License.
#
import asyncio
import collections
import functools
import hashlib
import json
import pathlib
import re
import typing
import urllib.parse
from copy import deepcopy
from datetime import datetime, timedelta, timezone
from typing import Any

import fastapi.concurrency
import mergedeep
import pytz
<<<<<<< HEAD
import sqlalchemy
from sqlalchemy import (
=======
from sqlalchemy import (
    Column,
>>>>>>> 84e94022
    MetaData,
    and_,
    case,
    delete,
    distinct,
    func,
    or_,
    select,
    text,
)
from sqlalchemy.exc import SQLAlchemyError
from sqlalchemy.inspection import inspect
from sqlalchemy.orm import Session, aliased

import mlrun
import mlrun.common.constants as mlrun_constants
import mlrun.common.formatters
import mlrun.common.runtimes.constants
import mlrun.common.schemas
import mlrun.common.types
import mlrun.errors
import mlrun.k8s_utils
import mlrun.model
import server.api.db.session
import server.api.utils.helpers
from mlrun.artifacts.base import fill_artifact_object_hash
from mlrun.common.schemas.feature_store import (
    FeatureSetDigestOutputV2,
    FeatureSetDigestSpecV2,
)
from mlrun.common.schemas.model_monitoring import EndpointType, ModelEndpointSchema
from mlrun.config import config
from mlrun.errors import err_to_str
from mlrun.lists import ArtifactList, RunList
from mlrun.model import RunObject
from mlrun.utils import (
    fill_function_hash,
    fill_model_endpoint_hash,
    fill_object_hash,
    generate_artifact_uri,
    generate_object_uri,
    get_in,
    is_legacy_artifact,
    logger,
    update_in,
    validate_artifact_key_name,
    validate_tag_name,
)
from server.api.db.base import DBInterface
from server.api.db.sqldb.helpers import (
    MemoizationCache,
    generate_query_predicate_for_name,
    label_set,
    run_labels,
    run_start_time,
    run_state,
    update_labels,
)
from server.api.db.sqldb.models import (
    AlertConfig,
    AlertState,
    AlertTemplate,
    Artifact,
    ArtifactV2,
    BackgroundTask,
    Base,
    DatastoreProfile,
    DataVersion,
    Entity,
    Feature,
    FeatureSet,
    FeatureVector,
    Function,
    HubSource,
    Log,
    ModelEndpoint,
    PaginationCache,
    Project,
    ProjectSummary,
    Run,
    Schedule,
    TimeWindowTracker,
    User,
    _labeled,
    _tagged,
    _with_notifications,
)

NULL = None  # Avoid flake8 issuing warnings when comparing in filter
unversioned_tagged_object_uid_prefix = "unversioned-"

conflict_messages = [
    "(sqlite3.IntegrityError) UNIQUE constraint failed",
    "(pymysql.err.IntegrityError) (1062",
    "(pymysql.err.IntegrityError) (1586",
]


def retry_on_conflict(function):
    """
    Most of our store_x functions starting from doing get, then if nothing is found creating the object otherwise
    updating attributes on the existing object. On the SQL level this translates to either INSERT or UPDATE queries.
    Sometimes we have a race condition in which two requests do the get, find nothing, create a new object, but only the
    SQL query of the first one will succeed, the second will get a conflict error, in that case, a retry like we're
    doing on the bottom most layer (like the one for the database is locked error) won't help, cause the object does not
    hold a reference to the existing DB object, and therefore will always translate to an INSERT query, therefore, in
    order to make it work, we need to do the get again, and in other words, call the whole store_x function again
    This why we implemented this retry as a decorator that comes "around" the existing functions
    """

    @functools.wraps(function)
    def wrapper(*args, **kwargs):
        def _try_function():
            try:
                return function(*args, **kwargs)
            except Exception as exc:
                if mlrun.utils.helpers.are_strings_in_exception_chain_messages(
                    exc, conflict_messages
                ):
                    logger.warning(
                        "Got conflict error from DB. Retrying", err=err_to_str(exc)
                    )
                    raise mlrun.errors.MLRunRuntimeError(
                        "Got conflict error from DB"
                    ) from exc
                raise mlrun.errors.MLRunFatalFailureError(original_exception=exc)

        if config.httpdb.db.conflict_retry_timeout:
            interval = config.httpdb.db.conflict_retry_interval
            if interval is None:
                interval = mlrun.utils.create_step_backoff([[0.0001, 1], [3, None]])
            return mlrun.utils.helpers.retry_until_successful(
                interval,
                config.httpdb.db.conflict_retry_timeout,
                logger,
                False,
                _try_function,
            )
        else:
            return function(*args, **kwargs)

    return wrapper


class SQLDB(DBInterface):
    def __init__(self, dsn=""):
        self.dsn = dsn
        self._name_with_iter_regex = re.compile("^[0-9]+-.+$")

    def initialize(self, session):
        if self.dsn and self.dsn.startswith("sqlite:///"):
            logger.info("Creating sqlite db file", dsn=self.dsn)
            parsed = urllib.parse.urlparse(self.dsn)
            pathlib.Path(parsed.path[1:]).parent.mkdir(parents=True, exist_ok=True)

    # ---- Logs ----
    def store_log(
        self,
        session,
        uid,
        project="",
        body=b"",
        append=False,
    ):
        raise NotImplementedError("DB should not be used for logs storage")

    def get_log(self, session, uid, project="", offset=0, size=0):
        raise NotImplementedError("DB should not be used for logs storage")

    def delete_log(self, session: Session, project: str, uid: str):
        project = project or config.default_project
        self._delete(session, Log, project=project, uid=uid)

    def _delete_project_logs(self, session: Session, project: str):
        logger.debug("Removing project logs from db", project=project)
        self._delete_multi_objects(
            session=session,
            main_table=Log,
            project=project,
        )

    def _list_logs(self, session: Session, project: str):
        return self._query(session, Log, project=project).all()

    # ---- Runs ----
    @retry_on_conflict
    def store_run(
        self,
        session,
        run_data,
        uid,
        project="",
        iter=0,
    ):
        logger.debug(
            "Storing run to db",
            project=project,
            uid=uid,
            iter=iter,
            run_name=run_data["metadata"]["name"],
        )
        # Do not lock run as it may cause deadlocks
        run = self._get_run(session, uid, project, iter)
        now = datetime.now(timezone.utc)
        if not run:
            run = Run(
                name=run_data["metadata"]["name"],
                uid=uid,
                project=project,
                iteration=iter,
                state=run_state(run_data),
                start_time=run_start_time(run_data) or now,
                requested_logs=False,
            )
        self._enrich_run_model(now, run, run_data)
        self._upsert(session, [run], ignore=True)

    def create_or_get_run(
        self,
        session: Session,
        run_data: dict,
        uid: str,
        project: str = "",
        iter: int = 0,
    ):
        """
        This method is used to ensure a specific run is in the DB.
        Due to isolation levels, it is possible that a certain session is unable to read a run from the DB since it
        has an outdated snapshot. Here, we try to create a run, if we get a conflict, the session was rollbacked, and
        we can now read the run from the DB.
        """
        logger.debug(
            "Creating or getting run in DB",
            project=project,
            uid=uid,
            iter=iter,
            run_name=run_data["metadata"]["name"],
        )
        now = datetime.now(timezone.utc)
        run = Run(
            name=run_data["metadata"]["name"],
            uid=uid,
            project=project,
            iteration=iter,
            state=run_state(run_data),
            start_time=run_start_time(run_data) or now,
            requested_logs=False,
        )
        self._enrich_run_model(now, run, run_data)
        try:
            self._upsert(session, [run], silent=True)
        except mlrun.errors.MLRunConflictError:
            # Session was rollbacked and we now get a new snapshot
            return self.read_run(session, uid=uid, project=project, iter=iter)
        return run_data

    def update_run(self, session, updates: dict, uid, project="", iter=0):
        project = project or config.default_project
        run = self._get_run(session, uid, project, iter, with_for_update=True)
        if not run:
            run_uri = RunObject.create_uri(project, uid, iter)
            raise mlrun.errors.MLRunNotFoundError(f"Run {run_uri} not found")
        struct = run.struct
        for key, val in updates.items():
            update_in(struct, key, val)
        self._ensure_run_name_on_update(run, struct)
        self._update_run_state(run, struct)
        start_time = run_start_time(struct)
        if start_time:
            run.start_time = start_time

        # Update the labels only if the run updates contains labels
        if run_labels(updates):
            update_labels(run, run_labels(struct))
        self._update_run_updated_time(run, struct)
        run.struct = struct
        self._upsert(session, [run])
        self._delete_empty_labels(session, Run.Label)
        return run.struct

    def list_distinct_runs_uids(
        self,
        session,
        project: str = None,
        requested_logs_modes: list[bool] = None,
        only_uids=True,
        last_update_time_from: datetime = None,
        states: list[str] = None,
        specific_uids: list[str] = None,
    ) -> typing.Union[list[str], RunList]:
        """
        List all runs uids in the DB
        :param session: DB session
        :param project: Project name, `*` or `None` lists across all projects
        :param requested_logs_modes: If not `None`, will return only runs with the given requested logs modes
        :param only_uids: If True, will return only the uids of the runs as list of strings
                          If False, will return the full run objects as RunList
        :param last_update_time_from: If not `None`, will return only runs updated after this time
        :param states: If not `None`, will return only runs with the given states
        :return: List of runs uids or RunList
        """
        if only_uids:
            # using distinct to avoid duplicates as there could be multiple runs with the same uid(different iterations)
            query = self._query(session, distinct(Run.uid))
        else:
            query = self._query(session, Run)

        if project and project != "*":
            query = query.filter(Run.project == project)

        if states:
            query = query.filter(Run.state.in_(states))

        if last_update_time_from is not None:
            query = query.filter(Run.updated >= last_update_time_from)

        if requested_logs_modes is not None:
            query = query.filter(Run.requested_logs.in_(requested_logs_modes))

        if specific_uids:
            query = query.filter(Run.uid.in_(specific_uids))

        if not only_uids:
            # group_by allows us to have a row per uid with the whole record rather than just the uid (as distinct does)
            # note we cannot promise that the same row will be returned each time per uid as the order is not guaranteed
            query = query.group_by(Run.uid)

            runs = RunList()
            for run in query:
                runs.append(run.struct)

            return runs

        # from each row we expect to get a tuple of (uid,) so we need to extract the uid from the tuple
        return [uid for (uid,) in query.all()]

    def update_runs_requested_logs(
        self, session, uids: list[str], requested_logs: bool = True
    ):
        # note that you should commit right after the synchronize_session=False
        # https://stackoverflow.com/questions/70350298/what-does-synchronize-session-false-do-exactly-in-update-functions-for-sqlalch
        self._query(session, Run).filter(Run.uid.in_(uids)).update(
            {
                Run.requested_logs: requested_logs,
                Run.updated: datetime.now(timezone.utc),
            },
            synchronize_session=False,
        )
        session.commit()

    def read_run(
        self,
        session: Session,
        uid: str,
        project: str = None,
        iter: int = 0,
        with_notifications: bool = False,
        populate_existing: bool = False,
    ):
        project = project or config.default_project
        run = self._get_run(
            session,
            uid,
            project,
            iter,
            with_notifications=with_notifications,
            populate_existing=populate_existing,
        )
        if not run:
            raise mlrun.errors.MLRunNotFoundError(
                f"Run uid {uid} of project {project} not found"
            )

        run_struct = run.struct
        if with_notifications:
            self._fill_run_struct_with_notifications(run.notifications, run_struct)
        return run_struct

    def list_runs(
        self,
        session,
        name: typing.Optional[str] = None,
        uid: typing.Optional[typing.Union[str, list[str]]] = None,
        project: str = "",
        labels: typing.Optional[typing.Union[str, list[str]]] = None,
        states: typing.Optional[list[mlrun.common.runtimes.constants.RunStates]] = None,
        sort: bool = True,
        last: int = 0,
        iter: bool = False,
        start_time_from: datetime = None,
        start_time_to: datetime = None,
        last_update_time_from: datetime = None,
        last_update_time_to: datetime = None,
        partition_by: mlrun.common.schemas.RunPartitionByField = None,
        rows_per_partition: int = 1,
        partition_sort_by: mlrun.common.schemas.SortField = None,
        partition_order: mlrun.common.schemas.OrderType = mlrun.common.schemas.OrderType.desc,
        max_partitions: int = 0,
        requested_logs: bool = None,
        return_as_run_structs: bool = True,
        with_notifications: bool = False,
        page: typing.Optional[int] = None,
        page_size: typing.Optional[int] = None,
    ) -> RunList:
        project = project or config.default_project
        query = self._find_runs(session, uid, project, labels)
        if name is not None:
            query = self._add_run_name_query(query, name)
        if states is not None:
            query = query.filter(Run.state.in_(states))
        if start_time_from is not None:
            query = query.filter(Run.start_time >= start_time_from)
        if start_time_to is not None:
            query = query.filter(Run.start_time <= start_time_to)
        if last_update_time_from is not None:
            query = query.filter(Run.updated >= last_update_time_from)
        if last_update_time_to is not None:
            query = query.filter(Run.updated <= last_update_time_to)
        if sort:
            query = query.order_by(Run.start_time.desc())
        if last:
            if not sort:
                raise mlrun.errors.MLRunInvalidArgumentError(
                    "Limiting the number of returned records without sorting will provide non-deterministic results"
                )
            query = query.limit(last)
        if not iter:
            query = query.filter(Run.iteration == 0)
        if requested_logs is not None:
            query = query.filter(Run.requested_logs == requested_logs)
        # Purposefully not using outer join to avoid returning runs without notifications
        if with_notifications:
            query = query.join(Run.Notification)
        if partition_by:
            self._assert_partition_by_parameters(
                mlrun.common.schemas.RunPartitionByField,
                partition_by,
                partition_sort_by,
            )
            query = self._create_partitioned_query(
                session,
                query,
                Run,
                partition_by,
                rows_per_partition,
                partition_sort_by,
                partition_order,
                max_partitions,
            )

        query = self._paginate_query(query, page, page_size)

        if not return_as_run_structs:
            return query.all()

        runs = RunList()
        for run in query:
            run_struct = run.struct
            if with_notifications:
                self._fill_run_struct_with_notifications(run.notifications, run_struct)
            runs.append(run_struct)

        return runs

    def del_run(self, session, uid, project=None, iter=0):
        project = project or config.default_project
        # We currently delete *all* iterations
        self._delete(session, Run, uid=uid, project=project)

    def del_runs(
        self, session, name=None, project=None, labels=None, state=None, days_ago=0
    ):
        project = project or config.default_project
        query = self._find_runs(session, None, project, labels)
        if days_ago:
            since = datetime.now(timezone.utc) - timedelta(days=days_ago)
            query = query.filter(Run.start_time >= since)
        if name:
            query = self._add_run_name_query(query, name)
        if state:
            query = query.filter(Run.state == state)
        for run in query:  # Can not use query.delete with join
            session.delete(run)
        session.commit()

    def _delete_project_runs(self, session: Session, project: str):
        logger.debug("Removing project runs from db", project=project)
        self._delete_multi_objects(
            session=session,
            main_table=Run,
            project=project,
        )

    def _fill_run_struct_with_notifications(self, notifications, run_struct):
        if not notifications:
            return
        run_struct.setdefault("spec", {})["notifications"] = []
        run_struct.setdefault("status", {})["notifications"] = {}
        for notification in notifications:
            (
                notification_spec,
                notification_status,
            ) = self._transform_notification_record_to_spec_and_status(notification)
            run_struct["spec"]["notifications"].append(notification_spec)
            run_struct["status"]["notifications"][notification.name] = (
                notification_status
            )

    def _enrich_run_model(self, now: datetime, run: Run, run_data: dict):
        self._ensure_run_name_on_update(run, run_data)
        labels = run_labels(run_data)
        self._update_run_state(run, run_data)
        update_labels(run, labels)
        # Note that this code basically allowing anyone to override the run's start time after it was already set
        # This is done to enable the context initialization to set the start time to when the user's code actually
        # started running, and not when the run record was initially created (happening when triggering the job)
        # In the future we might want to limit who can actually do that
        start_time = run_start_time(run_data) or SQLDB._add_utc_timezone(run.start_time)
        run_data.setdefault("status", {})["start_time"] = start_time.isoformat()
        run.start_time = start_time
        self._update_run_updated_time(run, run_data, now=now)
        run.struct = run_data

    def _add_run_name_query(self, query, name):
        exact_name = self._escape_characters_for_like_query(name)
        if name.startswith("~"):
            query = query.filter(Run.name.ilike(f"%{exact_name[1:]}%", escape="\\"))
        else:
            query = query.filter(Run.name == name)
        return query

    @staticmethod
    def _ensure_run_name_on_update(run_record: Run, run_dict: dict):
        body_name = run_dict["metadata"]["name"]
        if body_name != run_record.name:
            raise mlrun.errors.MLRunInvalidArgumentError(
                "Changing name for an existing run is invalid"
            )

    @staticmethod
    def _update_run_updated_time(
        run_record: Run, run_dict: dict, now: typing.Optional[datetime] = None
    ):
        if now is None:
            now = datetime.now(timezone.utc)
        run_record.updated = now
        run_dict.setdefault("status", {})["last_update"] = now.isoformat()

    @staticmethod
    def _update_run_state(run_record: Run, run_dict: dict):
        state = run_state(run_dict)
        run_record.state = state
        run_dict.setdefault("status", {})["state"] = state

    # ---- Artifacts ----
    @retry_on_conflict
    def store_artifact(
        self,
        session,
        key,
        artifact,
        uid=None,
        iter=None,
        tag="",
        project="",
        producer_id="",
        best_iteration=False,
        always_overwrite=False,
    ) -> str:
        project = project or config.default_project
        tag = tag or "latest"

        # handle link artifacts separately
        if artifact.get("kind") == mlrun.common.schemas.ArtifactCategories.link.value:
            return self._mark_best_iteration_artifact(
                session,
                project,
                key,
                artifact,
                uid,
            )

        if tag:
            # fail early if tag is invalid
            validate_tag_name(tag, "artifact.metadata.tag")

        original_uid = uid

        if isinstance(artifact, dict):
            artifact_dict = artifact
        else:
            artifact_dict = artifact.to_dict()

        if not artifact_dict.get("metadata", {}).get("key"):
            artifact_dict.setdefault("metadata", {})["key"] = key
        if not artifact_dict.get("metadata", {}).get("project"):
            artifact_dict.setdefault("metadata", {})["project"] = project

        # calculate uid
        uid = fill_artifact_object_hash(artifact_dict, iter, producer_id)

        # If object was referenced by UID, the request cannot modify it
        if original_uid and uid != original_uid:
            raise mlrun.errors.MLRunInvalidArgumentError(
                "Changing uid for an object referenced by its uid"
            )

        # for easier querying, we mark artifacts without iteration as best iteration
        if not best_iteration and (iter is None or iter == 0):
            best_iteration = True

        # try to get an existing artifact with the same calculated uid
        existing_artifact = self._get_existing_artifact(
            session, project, key, uid, producer_id=producer_id, iteration=iter
        )

        # if the object is not new, we need to check if we need to update it or create a new one
        if existing_artifact:
            if (
                self._should_update_artifact(existing_artifact, uid, iter)
                or always_overwrite
            ):
                logger.debug(
                    "Updating an existing artifact",
                    project=project,
                    key=key,
                    iteration=iter,
                    uid=uid,
                )
                db_artifact = existing_artifact
                self._update_artifact_record_from_dict(
                    db_artifact,
                    artifact_dict,
                    project,
                    key,
                    uid,
                    iter,
                    best_iteration,
                    producer_id,
                )
                self._upsert(session, [db_artifact])
                if tag:
                    self.tag_artifacts(session, tag, [db_artifact], project)
                return uid
            logger.debug(
                "A similar artifact exists, but some values have changed - creating a new artifact",
                project=project,
                key=key,
                iteration=iter,
                producer_id=producer_id,
            )

        return self.create_artifact(
            session,
            project,
            artifact_dict,
            key,
            tag,
            uid,
            iter,
            producer_id,
            best_iteration,
        )

    def create_artifact(
        self,
        session,
        project,
        artifact,
        key,
        tag="",
        uid=None,
        iteration=None,
        producer_id="",
        best_iteration=False,
    ):
        if not uid:
            uid = fill_artifact_object_hash(artifact, iteration, producer_id)

        # check if the object already exists
        query = self._query(session, ArtifactV2, key=key, project=project, uid=uid)
        existing_object = query.one_or_none()
        if existing_object:
            object_uri = generate_object_uri(project, key, tag)
            raise mlrun.errors.MLRunConflictError(
                f"Adding an already-existing {ArtifactV2.__name__} - {object_uri}"
            )

        validate_artifact_key_name(key, "artifact.key")

        db_artifact = ArtifactV2(project=project, key=key)
        self._update_artifact_record_from_dict(
            db_artifact,
            artifact,
            project,
            key,
            uid,
            iteration,
            best_iteration,
            producer_id,
        )

        self._upsert(session, [db_artifact])
        if tag:
            validate_tag_name(tag, "artifact.metadata.tag")
            self.tag_artifacts(
                session,
                tag,
                [db_artifact],
                project,
            )

        # we want to tag the artifact also as "latest" if it's the first time we store it
        if tag != "latest":
            self.tag_artifacts(session, "latest", [db_artifact], project)

        return uid

    def list_artifacts(
        self,
        session,
        name=None,
        project=None,
        tag=None,
        labels=None,
        since: datetime = None,
        until: datetime = None,
        kind=None,
        category: mlrun.common.schemas.ArtifactCategories = None,
        iter: int = None,
        best_iteration: bool = False,
        as_records: bool = False,
        uid: str = None,
        producer_id: str = None,
        producer_uri: str = None,
        most_recent: bool = False,
        format_: mlrun.common.formatters.ArtifactFormat = mlrun.common.formatters.ArtifactFormat.full,
        limit: int = None,
        page: typing.Optional[int] = None,
        page_size: typing.Optional[int] = None,
    ) -> typing.Union[list, ArtifactList]:
        project = project or config.default_project

        if best_iteration and iter is not None:
            raise mlrun.errors.MLRunInvalidArgumentError(
                "Best iteration cannot be used when iter is specified"
            )

        artifact_records = self._find_artifacts(
            session,
            project,
            tag=tag,
            labels=labels,
            since=since,
            until=until,
            name=name,
            kind=kind,
            category=category,
            iter=iter,
            uid=uid,
            producer_id=producer_id,
            best_iteration=best_iteration,
            most_recent=most_recent,
            attach_tags=not as_records,
            limit=limit,
            page=page,
            page_size=page_size,
        )
        if as_records:
            return artifact_records

        artifacts = ArtifactList()
        for artifact, artifact_tag in artifact_records:
            artifact_struct = artifact.full_object

            # TODO: filtering by producer uri may be a heavy operation when there are many artifacts in a workflow.
            #  We should filter the artifacts before loading them into memory with query.all()
            # Producer URI usually points to a run and is used to filter artifacts by the run that produced them.
            # When the artifact was produced by a workflow, the producer id is a workflow id.
            if producer_uri:
                artifact_struct.setdefault("spec", {}).setdefault("producer", {})
                artifact_producer_uri = artifact_struct["spec"]["producer"].get(
                    "uri", None
                )
                # We check if the producer uri is a substring of the artifact producer uri because it
                # may contain additional information (like the run iteration) that we don't want to filter by.
                if (
                    artifact_producer_uri is not None
                    and producer_uri not in artifact_producer_uri
                ):
                    continue

            self._set_tag_in_artifact_struct(artifact_struct, artifact_tag)
            artifacts.append(
                mlrun.common.formatters.ArtifactFormat.format_obj(
                    artifact_struct, format_
                )
            )

        return artifacts

    def list_artifacts_for_producer_id(
        self,
        session,
        producer_id: str,
        project: str = None,
        key_tag_iteration_pairs: list[tuple] = "",
    ) -> ArtifactList:
        project = project or mlrun.mlconf.default_project
        artifact_records = self._find_artifacts_for_producer_id(
            session,
            producer_id=producer_id,
            project=project,
            key_tag_iteration_pairs=key_tag_iteration_pairs,
        )

        artifacts = ArtifactList()
        for artifact, artifact_tag in artifact_records:
            artifact_struct = artifact.full_object
            self._set_tag_in_artifact_struct(artifact_struct, artifact_tag)
            artifacts.append(artifact_struct)

        return artifacts

    def read_artifact(
        self,
        session,
        key: str,
        tag: str = None,
        iter: int = None,
        project: str = None,
        producer_id: str = None,
        uid: str = None,
        raise_on_not_found: bool = True,
        format_: mlrun.common.formatters.ArtifactFormat = mlrun.common.formatters.ArtifactFormat.full,
    ):
        query = self._query(session, ArtifactV2, key=key, project=project)
        enrich_tag = False

        if uid:
            query = query.filter(ArtifactV2.uid == uid)
        if producer_id:
            query = query.filter(ArtifactV2.producer_id == producer_id)

        if tag == "latest" and uid:
            # Make a best-effort attempt to find the "latest" tag. It will be present in the response if the
            # latest tag exists, otherwise, it will not be included.
            # This is due to 'latest' being a special case and is enriched in the client side
            latest_query = query.join(
                ArtifactV2.Tag, ArtifactV2.Tag.obj_id == ArtifactV2.id
            ).filter(ArtifactV2.Tag.name == "latest")
            if latest_query.one_or_none():
                enrich_tag = True
        elif tag:
            # If a specific tag is provided, handle all cases where UID may or may not be included.
            # The case for UID with the "latest" tag is already covered above.
            # Here, we join with the tags table to check for a match with the specified tag.
            enrich_tag = True
            query = query.join(
                ArtifactV2.Tag, ArtifactV2.Tag.obj_id == ArtifactV2.id
            ).filter(ArtifactV2.Tag.name == tag)

        # keep the query without the iteration filter for later error handling
        query_without_iter = query
        if iter is not None:
            query = query.filter(ArtifactV2.iteration == iter)

        db_artifact = query.one_or_none()

        if not db_artifact:
            # if the artifact was not found and iter==0, we might be looking for a link artifact
            # in this case, we need to look for the artifact with the best iteration
            fail = True
            if iter == 0:
                query_without_iter = query_without_iter.filter(
                    ArtifactV2.best_iteration
                )
                db_artifact = query_without_iter.one_or_none()
                if db_artifact is not None:
                    # we found something, so we can continue
                    fail = False

            if fail:
                if raise_on_not_found:
                    artifact_uri = generate_artifact_uri(project, key, tag, iter)
                    raise mlrun.errors.MLRunNotFoundError(
                        f"Artifact {artifact_uri} not found"
                    )
                return None

        artifact = db_artifact.full_object

        # If connected to a tag add it to metadata
        if enrich_tag:
            self._set_tag_in_artifact_struct(artifact, tag)

        return mlrun.common.formatters.ArtifactFormat.format_obj(artifact, format_)

    def del_artifact(
        self, session, key, tag="", project="", uid=None, producer_id=None, iter=None
    ):
        project = project or config.default_project
        self._delete_tagged_object(
            session,
            ArtifactV2,
            project=project,
            tag=tag,
            uid=uid,
            key=key,
            producer_id=producer_id,
            iteration=iter,
        )

    def del_artifacts(
        self,
        session,
        name="",
        project="",
        tag="*",
        labels=None,
        ids=None,
        producer_id=None,
    ):
        project = project or config.default_project
        distinct_keys_and_uids = self._find_artifacts(
            session=session,
            project=project,
            name=name,
            ids=ids,
            tag=tag,
            labels=labels,
            producer_id=producer_id,
            with_entities=[ArtifactV2.key, ArtifactV2.uid],
        )

        artifact_column_identifiers = {}
        for key, uid in distinct_keys_and_uids:
            artifact_column_identifier, column_value = self._delete_tagged_object(
                session,
                ArtifactV2,
                project=project,
                uid=uid,
                key=key,
                commit=False,
                producer_id=producer_id,
            )
            if artifact_column_identifier is None:
                # record was not found
                continue

            artifact_column_identifiers.setdefault(
                artifact_column_identifier, []
            ).append(column_value)

        failed_deletions_count = 0
        for (
            artifact_column_identifier,
            column_values,
        ) in artifact_column_identifiers.items():
            deletions_count = self._delete_multi_objects(
                session=session,
                main_table=ArtifactV2,
                project=project,
                main_table_identifier=getattr(ArtifactV2, artifact_column_identifier),
                main_table_identifier_values=column_values,
            )
            failed_deletions_count += len(column_values) - deletions_count

        if failed_deletions_count:
            raise mlrun.errors.MLRunInternalServerError(
                f"Failed to delete {failed_deletions_count} artifacts"
            )

    def list_artifact_tags(
        self, session, project, category: mlrun.common.schemas.ArtifactCategories = None
    ) -> list[str]:
        """
        List all tags for artifacts in the DB

        :param session: DB session
        :param project: Project name
        :param category: Artifact category to filter by

        :return: a list of distinct tags
        """
        query = (
            self._query(session, ArtifactV2.Tag.name)
            .select_from(ArtifactV2)
            .join(ArtifactV2.Tag, ArtifactV2.Tag.obj_id == ArtifactV2.id)
            .filter(ArtifactV2.project == project)
            .group_by(ArtifactV2.Tag.name)
        )
        if category:
            query = self._add_artifact_category_query(category, query).with_hint(
                ArtifactV2, "USE INDEX (idx_project_kind)"
            )

        # the query returns a list of tuples, we need to extract the tag from each tuple
        return [tag for (tag,) in query]

    @retry_on_conflict
    def overwrite_artifacts_with_tag(
        self,
        session: Session,
        project: str,
        tag: str,
        identifiers: list[mlrun.common.schemas.ArtifactIdentifier],
    ):
        # query all artifacts which match the identifiers
        artifacts = []
        for identifier in identifiers:
            artifacts += self._list_artifacts_for_tagging(
                session,
                project_name=project,
                identifier=identifier,
            )

        # TODO: remove duplicates artifacts entries

        # delete related tags from artifacts identifiers
        # not committing the session here because we want to do it atomic with the next query
        self._delete_artifacts_tags(session, project, artifacts, commit=False)

        # tag artifacts with tag
        self.tag_artifacts(session, tag, artifacts, project)

    @retry_on_conflict
    def append_tag_to_artifacts(
        self,
        session: Session,
        project: str,
        tag: str,
        identifiers: list[mlrun.common.schemas.ArtifactIdentifier],
    ):
        # query all artifacts which match the identifiers
        artifacts = []
        for identifier in identifiers:
            artifacts += self._list_artifacts_for_tagging(
                session,
                project_name=project,
                identifier=identifier,
            )
        self.tag_artifacts(session, tag, artifacts, project)

    def delete_tag_from_artifacts(
        self,
        session: Session,
        project: str,
        tag: str,
        identifiers: list[mlrun.common.schemas.ArtifactIdentifier],
    ):
        # query all artifacts which match the identifiers
        artifacts = []
        for identifier in identifiers:
            artifacts += self._list_artifacts_for_tagging(
                session,
                project_name=project,
                identifier=identifier,
            )
        self._delete_artifacts_tags(session, project, artifacts, tags=[tag])

    def tag_artifacts(
        self,
        session,
        tag_name: str,
        artifacts,
        project: str,
    ):
        artifacts_keys = [artifact.key for artifact in artifacts]
        if not artifacts_keys:
            logger.debug(
                "No artifacts to tag",
                project=project,
                tag=tag_name,
                artifacts=artifacts,
            )
            return

        logger.debug(
            "Locking artifacts in db before tagging artifacts",
            project=project,
            tag=tag_name,
            artifacts_keys=artifacts_keys,
        )

        # to avoid multiple runs trying to tag the same artifacts simultaneously,
        # lock the artifacts with the same keys for the entire transaction (using with_for_update).
        self._query(
            session,
            ArtifactV2,
            project=project,
        ).with_entities(ArtifactV2.id).filter(
            ArtifactV2.key.in_(artifacts_keys),
        ).order_by(ArtifactV2.id.asc()).populate_existing().with_for_update().all()

        logger.debug(
            "Acquired artifacts db lock",
            project=project,
            tag=tag_name,
            artifacts_keys=artifacts_keys,
        )

        objects = []
        for artifact in artifacts:
            # remove the tags of the same name that point to artifacts with the same key
            # and a different producer id
            query = (
                self._query(
                    session,
                    artifact.Tag,
                    name=tag_name,
                    project=project,
                    obj_name=artifact.key,
                )
                .join(
                    ArtifactV2,
                )
                .filter(
                    ArtifactV2.producer_id != artifact.producer_id,
                )
            )

            # delete the tags
            for old_tag in query:
                objects.append(old_tag)
                session.delete(old_tag)

            def _get_tag(_session):
                # search for an existing tag with the same name, and points to artifacts with the same key, producer id,
                # and iteration. this means that the same producer created this artifact,
                # and we can update the existing tag
                tag_query = (
                    self._query(
                        _session,
                        artifact.Tag,
                        name=tag_name,
                        project=project,
                        obj_name=artifact.key,
                    )
                    .join(
                        ArtifactV2,
                    )
                    .filter(
                        ArtifactV2.producer_id == artifact.producer_id,
                        ArtifactV2.iteration == artifact.iteration,
                    )
                )

                return tag_query.one_or_none()

            # to make sure we can list tags that were created during this session in parallel by different processes,
            # we need to use a new session. if there is an existing tag, we'll definitely get it, so we can update it
            # instead of creating a new tag.
            tag = server.api.db.session.run_function_with_new_db_session(_get_tag)
            if not tag:
                # create the new tag
                tag = artifact.Tag(
                    project=project,
                    name=tag_name,
                    obj_name=artifact.key,
                )
            tag.obj_id = artifact.id

            objects.append(tag)
            session.add(tag)

        # commit the changes, including the deletion of the old tags and the creation of the new tags
        # this will also release the locks on the artifacts' rows
        self._commit(session, objects)

        logger.debug(
            "Released artifacts db lock after tagging artifacts",
            project=project,
            tag=tag_name,
            artifacts_keys=artifacts_keys,
        )

    def _delete_project_artifacts(self, session: Session, project: str):
        logger.debug("Removing project artifacts from db", project=project)
        self._delete_multi_objects(
            session=session,
            main_table=ArtifactV2,
            project=project,
        )

    def _mark_best_iteration_artifact(
        self,
        session,
        project,
        key,
        link_artifact,
        uid=None,
    ):
        artifacts_to_commit = []

        # get the artifact record from the db
        link_iteration = link_artifact.get("spec", {}).get("link_iteration")
        link_tree = link_artifact.get("spec", {}).get("link_tree") or link_artifact.get(
            "metadata", {}
        ).get("tree")
        link_key = link_artifact.get("spec", {}).get("link_key")
        if link_key:
            key = link_key

        # Lock the artifacts with the same project and key (and producer_id when available) to avoid unexpected
        # deadlocks and conform to our lock-once-when-starting logic - ML-6869
        lock_query = self._query(
            session,
            ArtifactV2,
            project=project,
            key=key,
        ).with_entities(ArtifactV2.id)
        if link_tree:
            lock_query = lock_query.filter(ArtifactV2.producer_id == link_tree)

        lock_query.order_by(
            ArtifactV2.id.asc()
        ).populate_existing().with_for_update().all()

        # get the best iteration artifact record
        query = self._query(session, ArtifactV2).filter(
            ArtifactV2.project == project,
            ArtifactV2.key == key,
            ArtifactV2.iteration == link_iteration,
        )
        if link_tree:
            query = query.filter(ArtifactV2.producer_id == link_tree)
        if uid:
            query = query.filter(ArtifactV2.uid == uid)

        best_iteration_artifact_record = query.one_or_none()
        if not best_iteration_artifact_record:
            raise mlrun.errors.MLRunNotFoundError(
                f"Best iteration artifact not found - {project}/{key}:{link_iteration}",
            )

        # get the previous best iteration artifact
        query = self._query(session, ArtifactV2).filter(
            ArtifactV2.project == project,
            ArtifactV2.key == key,
            ArtifactV2.best_iteration,
            ArtifactV2.iteration != link_iteration,
        )
        if link_tree:
            query = query.filter(ArtifactV2.producer_id == link_tree)

        previous_best_iteration_artifacts = query.one_or_none()
        if previous_best_iteration_artifacts:
            # remove the previous best iteration flag
            previous_best_iteration_artifacts.best_iteration = False
            artifacts_to_commit.append(previous_best_iteration_artifacts)

        # update the artifact record with best iteration
        best_iteration_artifact_record.best_iteration = True
        artifacts_to_commit.append(best_iteration_artifact_record)

        self._upsert(session, artifacts_to_commit)

        return best_iteration_artifact_record.uid

    def _update_artifact_record_from_dict(
        self,
        artifact_record,
        artifact_dict: dict,
        project: str,
        key: str,
        uid: str,
        iter: int = None,
        best_iteration: bool = False,
        producer_id: str = None,
    ):
        artifact_record.project = project
        kind = artifact_dict.get("kind") or "artifact"
        artifact_record.kind = kind
        artifact_record.producer_id = producer_id or artifact_dict["metadata"].get(
            "tree"
        )
        updated_datetime = datetime.now(timezone.utc)
        artifact_record.updated = updated_datetime
        created = (
            str(artifact_record.created)
            if artifact_record.created
            else artifact_dict["metadata"].pop("created", None)
        )
        # make sure we have a datetime object with timezone both in the artifact record and in the artifact dict
        created_datetime = mlrun.utils.enrich_datetime_with_tz_info(
            created
        ) or datetime.now(timezone.utc)
        artifact_record.created = created_datetime

        # if iteration is not given, we assume it is a single iteration artifact, and thus we set the iteration to 0
        artifact_record.iteration = iter or 0
        if best_iteration or iter == 0:
            artifact_record.best_iteration = True

        artifact_record.uid = uid

        artifact_dict["metadata"]["updated"] = str(updated_datetime)
        artifact_dict["metadata"]["created"] = str(created_datetime)
        artifact_dict["kind"] = kind

        db_key = artifact_dict.get("spec", {}).get("db_key")
        if not db_key:
            artifact_dict.setdefault("spec", {})["db_key"] = key
        else:
            validate_artifact_key_name(db_key, "artifact.db_key")

        # remove the tag from the metadata, as it is stored in a separate table
        artifact_dict["metadata"].pop("tag", None)

        artifact_record.full_object = artifact_dict

        # labels are stored in a separate table
        labels = artifact_dict["metadata"].pop("labels", {}) or {}
        update_labels(artifact_record, labels)

    def _list_artifacts_for_tagging(
        self,
        session: Session,
        project_name: str,
        identifier: mlrun.common.schemas.ArtifactIdentifier,
    ):
        artifacts = self.list_artifacts(
            session,
            project=project_name,
            name=identifier.key,
            kind=identifier.kind,
            iter=identifier.iter,
            uid=identifier.uid,
            producer_id=identifier.producer_id,
            as_records=True,
        )

        # in earlier versions, the uid actually stored the producer id of the artifacts, so in case we didn't find
        # any artifacts we should try to look for artifacts with the given uid as producer id
        if not artifacts and identifier.uid and not identifier.producer_id:
            artifacts = self.list_artifacts(
                session,
                project=project_name,
                name=identifier.key,
                kind=identifier.kind,
                iter=identifier.iter,
                producer_id=identifier.uid,
                as_records=True,
            )

        return artifacts

    @staticmethod
    def _set_tag_in_artifact_struct(artifact, tag):
        artifact["metadata"]["tag"] = tag

    def _get_link_artifacts_by_keys_and_uids(self, session, project, identifiers):
        # identifiers are tuples of (key, uid)
        if not identifiers:
            return []
        predicates = [
            and_(Artifact.key == key, Artifact.uid == uid) for (key, uid) in identifiers
        ]
        return (
            self._query(session, Artifact, project=project)
            .filter(or_(*predicates))
            .all()
        )

    def _delete_artifacts_tags(
        self,
        session,
        project: str,
        artifacts: list[ArtifactV2],
        tags: list[str] = None,
        commit: bool = True,
    ):
        artifacts_ids = [artifact.id for artifact in artifacts]
        query = session.query(ArtifactV2.Tag).filter(
            ArtifactV2.Tag.project == project,
            ArtifactV2.Tag.obj_id.in_(artifacts_ids),
        )
        if tags:
            query = query.filter(ArtifactV2.Tag.name.in_(tags))
        for tag in query:
            session.delete(tag)
        if commit:
            session.commit()

    def _find_artifacts(
        self,
        session: Session,
        project: str,
        ids: typing.Union[list[str], str] = None,
        tag: str = None,
        labels: typing.Union[list[str], str] = None,
        since: datetime = None,
        until: datetime = None,
        name: str = None,
        kind: mlrun.common.schemas.ArtifactCategories = None,
        category: mlrun.common.schemas.ArtifactCategories = None,
        iter: int = None,
        uid: str = None,
        producer_id: str = None,
        best_iteration: bool = False,
        most_recent: bool = False,
        attach_tags: bool = False,
        limit: int = None,
        with_entities: list[Any] = None,
        page: typing.Optional[int] = None,
        page_size: typing.Optional[int] = None,
    ) -> typing.Union[list[Any],]:
        """
        Find artifacts by the given filters.

        :param session: DB session
        :param project: Project name
        :param ids: Artifact IDs to filter by
        :param tag: Tag to filter by
        :param labels: Labels to filter by
        :param since: Filter artifacts that were updated after this time
        :param until: Filter artifacts that were updated before this time
        :param name: Artifact name to filter by
        :param kind: Artifact kind to filter by
        :param category: Artifact category to filter by (if kind is not given)
        :param iter: Artifact iteration to filter by
        :param uid: Artifact UID to filter by
        :param producer_id: Artifact producer ID to filter by
        :param best_iteration: Filter by best iteration artifacts
        :param most_recent: Filter by most recent artifacts
        :param attach_tags: Whether to return a list of tuples of (ArtifactV2, tag_name). If False, only ArtifactV2
        :param limit: Maximum number of artifacts to return
        :param with_entities: List of columns to return
        :param page: The page number to query.
        :param page_size: The page size to query.

        :return: May return:
            1. a list of tuples of (ArtifactV2, tag_name)
            2. a list of ArtifactV2 - if attach_tags is False
            3. a list of unique columns sets - if with_entities is given
        """
        if category and kind:
            message = "Category and Kind filters can't be given together"
            logger.warning(message, kind=kind, category=category)
            raise ValueError(message)

        if limit and page_size:
            raise mlrun.errors.MLRunConflictError(
                "'page_size' and 'limit' are conflicting, only one can be specified."
            )

        # create a sub query that gets only the artifact IDs
        # apply all filters and limits
        query = session.query(ArtifactV2).with_entities(
            ArtifactV2.id,
            ArtifactV2.Tag.name,
        )

        if project:
            query = query.filter(ArtifactV2.project == project)
        if ids and ids != "*":
            query = query.filter(ArtifactV2.id.in_(ids))
        if uid:
            query = query.filter(ArtifactV2.uid == uid)
        if name:
            query = self._add_artifact_name_query(query, name)
        if iter is not None:
            query = query.filter(ArtifactV2.iteration == iter)
        if best_iteration:
            query = query.filter(ArtifactV2.best_iteration == best_iteration)
        if producer_id:
            query = query.filter(ArtifactV2.producer_id == producer_id)
        if labels:
            labels = label_set(labels)
            query = self._add_labels_filter(session, query, ArtifactV2, labels)
        if since or until:
            since = since or datetime.min
            until = until or datetime.max
            query = query.filter(
                and_(ArtifactV2.updated >= since, ArtifactV2.updated <= until)
            )
        if kind:
            query = query.filter(ArtifactV2.kind == kind)
        elif category:
            query = self._add_artifact_category_query(category, query)
        if most_recent:
            query = self._attach_most_recent_artifact_query(session, query)

        # join on tags
        if tag and tag != "*":
            # If a tag is given, we can just join (faster than outer join) and filter on the tag
            query = query.join(ArtifactV2.Tag, ArtifactV2.Tag.obj_id == ArtifactV2.id)
            query = query.filter(ArtifactV2.Tag.name == tag)
        else:
            # If no tag is given, we need to outer join to get all artifacts, even if they don't have tags
            query = query.outerjoin(
                ArtifactV2.Tag, ArtifactV2.Tag.obj_id == ArtifactV2.id
            )

        if limit:
            # Order the results before applying the limit to ensure that the limit is applied to the correctly
            # ordered results.
            query = query.order_by(ArtifactV2.updated.desc()).limit(limit)

        # limit operation loads all the results before performing the actual limiting,
        # therefore, we compile the above query as a sub query only for filtering out the relevant ids,
        # then join the outer query on the subquery to select the correct columns of the table.
        subquery = query.subquery()
        outer_query = session.query(ArtifactV2, subquery.c.name)
        if with_entities:
            outer_query = outer_query.with_entities(*with_entities, subquery.c.name)

        outer_query = outer_query.join(subquery, ArtifactV2.id == subquery.c.id)

        if not limit:
            # When a limit is applied, the results are ordered before limiting, so no additional ordering is needed.
            # If no limit is specified, ensure the results are ordered after all filtering and joins have been applied.
            outer_query = outer_query.order_by(ArtifactV2.updated.desc())

        outer_query = self._paginate_query(outer_query, page, page_size)

        results = outer_query.all()
        if not attach_tags:
            # we might have duplicate records due to the tagging mechanism, so we need to deduplicate
            artifacts = set()
            for *artifact, _ in results:
                artifacts.add(tuple(artifact) if with_entities else artifact[0])

            return list(artifacts)

        return results

    def _find_artifacts_for_producer_id(
        self,
        session: Session,
        producer_id: str,
        project: str,
        key_tag_iteration_pairs: list[tuple] = "",
    ) -> list[tuple[ArtifactV2, str]]:
        """
        Find a producer's artifacts matching the given (key, tag, iteration) tuples.
        :param session:                 DB session
        :param producer_id:             The artifact producer ID to filter by
        :param project:                 Project name to filter by
        :param key_tag_iteration_pairs: List of tuples of (key, tag, iteration)
        :return: A list of tuples of (ArtifactV2, tag_name)
        """
        query = session.query(ArtifactV2, ArtifactV2.Tag.name)
        if project:
            query = query.filter(ArtifactV2.project == project)
        if producer_id:
            query = query.filter(ArtifactV2.producer_id == producer_id)

        query = query.join(ArtifactV2.Tag, ArtifactV2.Tag.obj_id == ArtifactV2.id)

        tuples_filter = []
        for key, tag, iteration in key_tag_iteration_pairs:
            iteration = iteration or 0
            tag = tag or "latest"
            tuples_filter.append(
                (ArtifactV2.key == key)
                & (ArtifactV2.Tag.name == tag)
                & (ArtifactV2.iteration == iteration)
            )

        query = query.filter(or_(*tuples_filter))
        return query.all()

    def _add_artifact_name_query(self, query, name=None):
        if not name:
            return query

        if name.startswith("~"):
            # Escape special chars (_,%) since we still need to do a like query.
            exact_name = self._escape_characters_for_like_query(name)
            # Use Like query to find substring matches
            return query.filter(
                ArtifactV2.key.ilike(f"%{exact_name[1:]}%", escape="\\")
            )

        return query.filter(ArtifactV2.key == name)

    @staticmethod
    def _add_artifact_category_query(category, query):
        kinds, exclude = category.to_kinds_filter()
        if exclude:
            query = query.filter(ArtifactV2.kind.notin_(kinds))
        else:
            query = query.filter(ArtifactV2.kind.in_(kinds))
        return query

    def _get_existing_artifact(
        self,
        session,
        project: str,
        key: str,
        uid: str = None,
        producer_id: str = None,
        iteration: int = None,
    ):
        query = self._query(session, ArtifactV2, key=key, project=project)
        if uid:
            query = query.filter(ArtifactV2.uid == uid)
        if producer_id:
            query = query.filter(ArtifactV2.producer_id == producer_id)
        if iteration is not None:
            query = query.filter(ArtifactV2.iteration == iteration)
        return query.one_or_none()

    def _should_update_artifact(
        self,
        existing_artifact: ArtifactV2,
        uid=None,
        iteration=None,
    ):
        # we should create a new artifact if we got a new iteration or the calculated uid is different.
        # otherwise we should update the existing artifact
        if uid is not None and existing_artifact.uid != uid:
            return False
        if iteration is not None and existing_artifact.iteration != iteration:
            return False
        return True

    def store_artifact_v1(
        self,
        session,
        key,
        artifact,
        uid,
        iter=None,
        tag="",
        project="",
        tag_artifact=True,
    ):
        """
        Store artifact v1 in the DB, this is the deprecated legacy artifact format
        and is only left for testing purposes
        """

        def _get_artifact(uid_, project_, key_):
            try:
                resp = self._query(
                    session, Artifact, uid=uid_, project=project_, key=key_
                ).one_or_none()
                return resp
            finally:
                pass

        project = project or config.default_project
        artifact = deepcopy(artifact)
        if is_legacy_artifact(artifact):
            updated, key, labels = self._process_legacy_artifact_v1_dict_to_store(
                artifact, key, iter
            )
        else:
            updated, key, labels = self._process_artifact_v1_dict_to_store(
                artifact, key, iter
            )
        existed = True
        art = _get_artifact(uid, project, key)
        if not art:
            # for backwards compatibility only validating key name on new artifacts
            validate_artifact_key_name(key, "artifact.key")
            art = Artifact(key=key, uid=uid, updated=updated, project=project)
            existed = False

        update_labels(art, labels)

        art.struct = artifact
        self._upsert(session, [art])
        if tag_artifact:
            tag = tag or "latest"

            # we want to ensure that the tag is valid before storing,
            # if it isn't, MLRunInvalidArgumentError will be raised
            validate_tag_name(tag, "artifact.metadata.tag")
            self._tag_artifacts_v1(session, [art], project, tag)
            # we want to tag the artifact also as "latest" if it's the first time we store it, reason is that there are
            # updates we are doing to the metadata of the artifact (like updating the labels) and we don't want those
            # changes to be reflected in the "latest" tag, as this in not actual the "latest" version of the artifact
            # which was produced by the user
            if not existed and tag != "latest":
                self._tag_artifacts_v1(session, [art], project, "latest")

    def read_artifact_v1(self, session, key, tag="", iter=None, project=""):
        """
        Read artifact v1 from the DB, this is the deprecated legacy artifact format
        """

        def _resolve_tag(cls, project_, name):
            ids = []
            for tag in self._query(session, cls.Tag, project=project_, name=name):
                ids.append(tag.obj_id)
            if not ids:
                return name  # Not found, return original uid
            return ids

        project = project or config.default_project
        ids = _resolve_tag(Artifact, project, tag)
        if iter:
            key = f"{iter}-{key}"

        query = self._query(session, Artifact, key=key, project=project)

        # This will hold the real tag of the object (if exists). Will be placed in the artifact structure.
        db_tag = None

        # TODO: refactor this
        # tag has 2 meanings:
        # 1. tag - in this case _resolve_tag will find the relevant uids and will return a list
        # 2. uid - in this case _resolve_tag won't find anything and simply return what was given to it, which actually
        # represents the uid
        if isinstance(ids, list) and ids:
            query = query.filter(Artifact.id.in_(ids))
            db_tag = tag
        elif isinstance(ids, str) and ids:
            query = query.filter(Artifact.uid == ids)
        else:
            # Select by last updated
            max_updated = session.query(func.max(Artifact.updated)).filter(
                Artifact.project == project, Artifact.key == key
            )
            query = query.filter(Artifact.updated.in_(max_updated))

        art = query.one_or_none()
        if not art:
            artifact_uri = generate_artifact_uri(project, key, tag, iter)
            raise mlrun.errors.MLRunNotFoundError(f"Artifact {artifact_uri} not found")

        artifact_struct = art.struct
        # We only set a tag in the object if the user asked specifically for this tag.
        if db_tag:
            self._set_tag_in_artifact_struct(artifact_struct, db_tag)
        return artifact_struct

    def _tag_artifacts_v1(self, session, artifacts, project: str, name: str):
        # found a bug in here, which is being exposed for when have multi-param execution.
        # each artifact key is being concatenated with the key and the iteration, this is problematic in this query
        # because we are filtering by the key+iteration and not just the key ( which would require some regex )
        # it would be fixed as part of the refactoring of the new artifact table structure where we would have
        # column for iteration as well.
        for artifact in artifacts:
            query = (
                self._query(
                    session,
                    artifact.Tag,
                    project=project,
                    name=name,
                )
                .join(Artifact)
                .filter(Artifact.key == artifact.key)
            )
            tag = query.one_or_none()
            if not tag:
                # To maintain backwards compatibility,
                # we validate the tag name only if it does not already exist on the artifact,
                # we don't want to fail on old tags that were created before the validation was added.
                validate_tag_name(tag_name=name, field_name="artifact.metadata.tag")
                tag = artifact.Tag(project=project, name=name)
            tag.obj_id = artifact.id
            self._upsert(session, [tag], ignore=True)

    @staticmethod
    def _process_artifact_v1_dict_to_store(artifact, key, iter=None):
        """
        This function is the deprecated is only left for testing purposes
        """
        updated = artifact["metadata"].get("updated")
        if not updated:
            updated = artifact["metadata"]["updated"] = datetime.now(timezone.utc)
        db_key = artifact["spec"].get("db_key")
        if db_key and db_key != key:
            raise mlrun.errors.MLRunInvalidArgumentError(
                "Conflict between requested key and key in artifact body"
            )
        if not db_key:
            artifact["spec"]["db_key"] = key
        if iter:
            key = f"{iter}-{key}"
        labels = artifact["metadata"].get("labels", {})

        # Ensure there is no "tag" field in the object, to avoid inconsistent situations between
        # body and tag parameter provided.
        artifact["metadata"].pop("tag", None)
        return updated, key, labels

    @staticmethod
    def _process_legacy_artifact_v1_dict_to_store(artifact, key, iter=None):
        """
        This function is the deprecated is only left for testing purposes
        """
        updated = artifact.get("updated")
        if not updated:
            updated = artifact["updated"] = datetime.now(timezone.utc)
        db_key = artifact.get("db_key")
        if db_key and db_key != key:
            raise mlrun.errors.MLRunInvalidArgumentError(
                "Conflict between requested key and key in artifact body"
            )
        if not db_key:
            artifact["db_key"] = key
        if iter:
            key = f"{iter}-{key}"
        labels = artifact.get("labels", {})

        # Ensure there is no "tag" field in the object, to avoid inconsistent situations between
        # body and tag parameter provided.
        artifact.pop("tag", None)
        return updated, key, labels

    # ---- Functions ----
    @retry_on_conflict
    def store_function(
        self,
        session,
        function,
        name,
        project="",
        tag="",
        versioned=False,
    ) -> str:
        logger.debug(
            "Storing function to DB",
            name=name,
            project=project,
            tag=tag,
            versioned=versioned,
            metadata=function.get("metadata"),
        )
        function = deepcopy(function)
        project = project or config.default_project
        tag = tag or get_in(function, "metadata.tag") or "latest"
        hash_key = fill_function_hash(function, tag)

        # clear tag from object in case another function will "take" that tag
        update_in(function, "metadata.tag", "")

        # versioned means whether we want to version this function object so that it will queryable by its hash key
        # to enable that we set the uid to the hash key so it will have a unique record (Unique constraint of function
        # is the set (project, name, uid))
        # when it's not enabled it means we want to have one unique function object for the set (project, name, tag)
        # that will be reused on every store function (cause we don't want to version each version e.g. create a new
        # record) so we set the uid to be unversioned-{tag}
        if versioned:
            uid = hash_key
        else:
            uid = f"{unversioned_tagged_object_uid_prefix}{tag}"

        updated = datetime.now(timezone.utc)
        update_in(function, "metadata.updated", updated)
        body_name = function.get("metadata", {}).get("name")
        if body_name and body_name != name:
            raise mlrun.errors.MLRunInvalidArgumentError(
                f"Conflict between requested name and name in function body, function name is {name} while body_name is"
                f" {body_name}"
            )
        if not body_name:
            function.setdefault("metadata", {})["name"] = name
        if function_node_selector := get_in(function, "spec.node_selector"):
            mlrun.k8s_utils.validate_node_selectors(function_node_selector)
        fn = self._get_class_instance_by_uid(session, Function, name, project, uid)
        if not fn:
            fn = Function(
                name=name,
                project=project,
                uid=uid,
            )
        fn.updated = updated
        labels = get_in(function, "metadata.labels", {})
        update_labels(fn, labels)
        fn.struct = function
        self._upsert(session, [fn])
        self.tag_objects_v2(session, [fn], project, tag)
        return hash_key

    def list_functions(
        self,
        session: Session,
        name: typing.Optional[str] = None,
        project: typing.Optional[str] = None,
        tag: typing.Optional[str] = None,
        labels: list[str] = None,
        hash_key: typing.Optional[str] = None,
        format_: mlrun.common.formatters.FunctionFormat = mlrun.common.formatters.FunctionFormat.full,
        page: typing.Optional[int] = None,
        page_size: typing.Optional[int] = None,
        since: datetime = None,
        until: datetime = None,
    ) -> list[dict]:
        project = project or mlrun.mlconf.default_project
        functions = []
        for function, function_tag in self._find_functions(
            session=session,
            name=name,
            project=project,
            labels=labels,
            tag=tag,
            hash_key=hash_key,
            since=since,
            until=until,
            page=page,
            page_size=page_size,
        ):
            function_dict = function.struct
            if not function_tag:
                # function status should be added only to tagged functions
                # TODO: remove explicit cleaning; we also
                #  will need to understand how to display functions in UI, because if we do not remove the status here,
                #  UI shows two function as `ready` which belong to the same Nuclio function
                function_dict["status"] = None

                # the unversioned uid is only a placeholder for tagged instances that are versioned.
                # if another instance "took" the tag, we're left with an unversioned untagged instance
                # don't list it
                if function.uid.startswith(unversioned_tagged_object_uid_prefix):
                    continue
            else:
                function_dict["metadata"]["tag"] = function_tag

            functions.append(
                mlrun.common.formatters.FunctionFormat.format_obj(
                    function_dict, format_
                )
            )
        return functions

    def get_function(
        self,
        session,
        name: str = None,
        project: str = None,
        tag: str = None,
        hash_key: str = None,
        format_: str = None,
    ) -> dict:
        """
        In version 1.4.0 we added a normalization to the function name before storing.
        To be backwards compatible and allow users to query old non-normalized functions,
        we're providing a fallback to get_function:
        normalize the requested name and try to retrieve it from the database.
        If no answer is received, we will check to see if the original name contained underscores,
        if so, the retrieval will be repeated and the result (if it exists) returned.
        """
        normalized_function_name = mlrun.utils.normalize_name(name)
        try:
            return self._get_function(
                session, normalized_function_name, project, tag, hash_key, format_
            )
        except mlrun.errors.MLRunNotFoundError as exc:
            if "_" in name:
                logger.warning(
                    "Failed to get underscore-named function, trying without normalization",
                    function_name=name,
                )
                return self._get_function(
                    session, name, project, tag, hash_key, format_
                )
            else:
                raise exc

    def delete_function(self, session: Session, project: str, name: str):
        logger.debug("Removing function from db", project=project, name=name)

        # deleting tags and labels, because in sqlite the relationships aren't necessarily cascading
        self._delete_function_tags(session, project, name, commit=False)
        self._delete_class_labels(
            session, Function, project=project, name=name, commit=False
        )
        self._delete(session, Function, project=project, name=name)

    def delete_functions(
        self, session: Session, project: str, names: typing.Union[str, list[str]]
    ) -> None:
        logger.debug("Removing functions from db", project=project, name=names)

        self._delete_multi_objects(
            session=session,
            main_table=Function,
            project=project,
            main_table_identifier=Function.name,
            main_table_identifier_values=names,
        )

    def update_function(
        self,
        session,
        name,
        updates: dict,
        project: str = None,
        tag: str = "",
        hash_key: str = "",
    ):
        project = project or config.default_project
        query = self._query(session, Function, name=name, project=project)
        uid = self._get_function_uid(
            session=session, name=name, tag=tag, hash_key=hash_key, project=project
        )
        if uid:
            query = query.filter(Function.uid == uid)
        function = query.one_or_none()
        if function:
            struct = function.struct
            for key, val in updates.items():
                update_in(struct, key, val)
            function.struct = struct
            self._upsert(session, [function])
            return function.struct

    def update_function_external_invocation_url(
        self,
        session,
        name: str,
        url: str,
        project: str = "",
        tag: str = "",
        hash_key: str = "",
        operation: mlrun.common.types.Operation = mlrun.common.types.Operation.ADD,
    ):
        """
        This function updates the external invocation URLs of a function within a project.
        It can add or remove URLs based on the specified `operation` which can be
        either ADD or REMOVE of type :py:class:`~mlrun.types.Operation`
        """
        project = project or config.default_project
        normalized_function_name = mlrun.utils.normalize_name(name)
        function, _ = self._get_function_db_object(
            session,
            normalized_function_name,
            project,
            tag=tag or "latest",
            hash_key=hash_key,
        )
        if not function:
            logger.debug(
                "Function is not found, skipping external invocation urls update",
                project=project,
                name=name,
                url=url,
            )
            return

        # remove trailing slashes from the URL
        url = url.rstrip("/")

        struct = function.struct
        existing_invocation_urls = struct["status"].get("external_invocation_urls", [])
        updated = False
        if (
            operation == mlrun.common.types.Operation.ADD
            and url not in existing_invocation_urls
        ):
            logger.debug(
                "Adding new external invocation url to function",
                project=project,
                name=name,
                url=url,
            )
            updated = True
            existing_invocation_urls.append(url)
            struct["status"]["external_invocation_urls"] = existing_invocation_urls
        elif (
            operation == mlrun.common.types.Operation.REMOVE
            and url in existing_invocation_urls
        ):
            logger.debug(
                "Removing an external invocation url from function",
                project=project,
                name=name,
                url=url,
            )
            updated = True
            struct["status"]["external_invocation_urls"].remove(url)

        # update the function record only if the external invocation URLs were updated
        if updated:
            function.struct = struct
            self._upsert(session, [function])

    def _get_function(
        self,
        session,
        name: str = None,
        project: str = None,
        tag: str = None,
        hash_key: str = None,
        format_: str = mlrun.common.formatters.FunctionFormat.full,
    ):
        project = project or config.default_project
        computed_tag = tag or "latest"

        obj, uid = self._get_function_db_object(session, name, project, tag, hash_key)
        tag_function_uid = None if not tag and hash_key else uid
        if obj:
            function = obj.struct
            # If connected to a tag add it to metadata
            if tag_function_uid:
                function["metadata"]["tag"] = computed_tag
            return mlrun.common.formatters.FunctionFormat.format_obj(function, format_)
        else:
            function_uri = generate_object_uri(project, name, tag, hash_key)
            raise mlrun.errors.MLRunNotFoundError(f"Function not found {function_uri}")

    def _get_function_db_object(
        self,
        session,
        name: str = None,
        project: str = None,
        tag: str = None,
        hash_key: str = None,
    ):
        query = self._query(session, Function, name=name, project=project)
        uid = self._get_function_uid(
            session=session,
            name=name,
            tag=tag,
            hash_key=hash_key,
            project=project,
        )
        if uid:
            query = query.filter(Function.uid == uid)
        return query.one_or_none(), uid

    def _get_function_uid(
        self, session, name: str, tag: str, hash_key: str, project: str
    ):
        computed_tag = tag or "latest"
        if not tag and hash_key:
            return hash_key
        else:
            tag_function_uid = self._resolve_class_tag_uid(
                session, Function, project, name, computed_tag
            )
            if tag_function_uid is None:
                function_uri = generate_object_uri(project, name, tag)
                raise mlrun.errors.MLRunNotFoundError(
                    f"Function tag not found {function_uri}"
                )
            return tag_function_uid

    def _delete_project_functions(self, session: Session, project: str):
        logger.debug("Removing project functions from db", project=project)
        self._delete_multi_objects(
            session=session,
            main_table=Function,
            project=project,
        )

    def _list_project_function_names(self, session: Session, project: str) -> list[str]:
        return [
            name
            for (name,) in self._query(
                session, distinct(Function.name), project=project
            ).all()
        ]

    def _delete_resources_tags(self, session: Session, project: str):
        for tagged_class in _tagged:
            self._delete(session, tagged_class, project=project)

    def _delete_resources_labels(self, session: Session, project: str):
        for labeled_class in _labeled:
            if hasattr(labeled_class, "project"):
                self._delete(session, labeled_class, project=project)

    def _delete_function_tags(self, session, project, function_name, commit=True):
        query = session.query(Function.Tag).filter(
            Function.Tag.project == project, Function.Tag.obj_name == function_name
        )
        for obj in query:
            session.delete(obj)
        if commit:
            session.commit()

    def _list_function_tags(self, session, project, function_id):
        query = (
            session.query(Function.Tag.name)
            .filter(Function.Tag.project == project, Function.Tag.obj_id == function_id)
            .distinct()
        )
        return [row[0] for row in query]

    # ---- Schedules ----
    @retry_on_conflict
    def store_schedule(
        self,
        session: Session,
        project: str,
        name: str,
        kind: mlrun.common.schemas.ScheduleKinds = None,
        scheduled_object: Any = None,
        cron_trigger: mlrun.common.schemas.ScheduleCronTrigger = None,
        labels: dict = None,
        last_run_uri: str = None,
        concurrency_limit: int = None,
        next_run_time: datetime = None,
    ) -> tuple[mlrun.common.schemas.ScheduleRecord, bool]:
        schedule = self._get_schedule_record(
            session=session, project=project, name=name, raise_on_not_found=False
        )
        is_update = schedule is not None

        if not is_update:
            schedule = self._create_schedule_db_record(
                project=project,
                name=name,
                kind=kind,
                scheduled_object=scheduled_object,
                cron_trigger=cron_trigger,
                concurrency_limit=concurrency_limit,
                labels=labels,
                next_run_time=next_run_time,
            )

        self._update_schedule_body(
            schedule=schedule,
            scheduled_object=scheduled_object,
            cron_trigger=cron_trigger,
            labels=labels,
            last_run_uri=last_run_uri,
            concurrency_limit=concurrency_limit,
            next_run_time=next_run_time,
        )

        logger.debug(
            "Storing schedule to db",
            project=schedule.project,
            name=schedule.name,
            kind=schedule.kind,
            cron_trigger=schedule.cron_trigger,
            labels=schedule.labels,
            concurrency_limit=schedule.concurrency_limit,
            scheduled_object=schedule.scheduled_object,
        )

        self._upsert(session, [schedule])

        schedule = self._transform_schedule_record_to_scheme(schedule)
        return schedule, is_update

    def create_schedule(
        self,
        session: Session,
        project: str,
        name: str,
        kind: mlrun.common.schemas.ScheduleKinds,
        scheduled_object: Any,
        cron_trigger: mlrun.common.schemas.ScheduleCronTrigger,
        concurrency_limit: int,
        labels: dict = None,
        next_run_time: datetime = None,
    ) -> mlrun.common.schemas.ScheduleRecord:
        schedule_record = self._create_schedule_db_record(
            project=project,
            name=name,
            kind=kind,
            scheduled_object=scheduled_object,
            cron_trigger=cron_trigger,
            concurrency_limit=concurrency_limit,
            labels=labels,
            next_run_time=next_run_time,
        )

        logger.debug(
            "Saving schedule to db",
            project=schedule_record.project,
            name=schedule_record.name,
            kind=schedule_record.kind,
            cron_trigger=schedule_record.cron_trigger,
            concurrency_limit=schedule_record.concurrency_limit,
            next_run_time=schedule_record.next_run_time,
        )
        self._upsert(session, [schedule_record])

        schedule = self._transform_schedule_record_to_scheme(schedule_record)
        return schedule

    @staticmethod
    def _create_schedule_db_record(
        project: str,
        name: str,
        kind: mlrun.common.schemas.ScheduleKinds,
        scheduled_object: Any,
        cron_trigger: mlrun.common.schemas.ScheduleCronTrigger,
        concurrency_limit: int,
        labels: dict = None,
        next_run_time: datetime = None,
    ) -> Schedule:
        if concurrency_limit is None:
            concurrency_limit = config.httpdb.scheduling.default_concurrency_limit
        if next_run_time is not None:
            # We receive the next_run_time with localized timezone info (e.g +03:00). All the timestamps should be
            # saved in the DB in UTC timezone, therefore we transform next_run_time to UTC as well.
            next_run_time = next_run_time.astimezone(pytz.utc)

        schedule = Schedule(
            project=project,
            name=name,
            kind=kind.value,
            creation_time=datetime.now(timezone.utc),
            concurrency_limit=concurrency_limit,
            next_run_time=next_run_time,
            # these are properties of the object that map manually (using getters and setters) to other column of the
            # table and therefore Pycharm yells that they're unexpected
            scheduled_object=scheduled_object,
            cron_trigger=cron_trigger,
        )

        update_labels(schedule, labels or {})
        return schedule

    def update_schedule(
        self,
        session: Session,
        project: str,
        name: str,
        scheduled_object: Any = None,
        cron_trigger: mlrun.common.schemas.ScheduleCronTrigger = None,
        labels: dict = None,
        last_run_uri: str = None,
        concurrency_limit: int = None,
        next_run_time: datetime = None,
    ):
        schedule = self._get_schedule_record(session, project, name)

        self._update_schedule_body(
            schedule=schedule,
            scheduled_object=scheduled_object,
            cron_trigger=cron_trigger,
            labels=labels,
            last_run_uri=last_run_uri,
            concurrency_limit=concurrency_limit,
            next_run_time=next_run_time,
        )

        logger.debug(
            "Updating schedule in db",
            project=project,
            name=name,
            cron_trigger=cron_trigger,
            labels=labels,
            concurrency_limit=concurrency_limit,
            next_run_time=next_run_time,
        )
        self._upsert(session, [schedule])

    @staticmethod
    def _update_schedule_body(
        schedule: Schedule,
        scheduled_object: Any = None,
        cron_trigger: mlrun.common.schemas.ScheduleCronTrigger = None,
        labels: dict = None,
        last_run_uri: str = None,
        concurrency_limit: int = None,
        next_run_time: datetime = None,
    ):
        # explicitly ensure the updated fields are not None, as they can be empty strings/dictionaries etc.
        if scheduled_object is not None:
            schedule.scheduled_object = scheduled_object

        if cron_trigger is not None:
            schedule.cron_trigger = cron_trigger

        if labels is not None:
            update_labels(schedule, labels)

        if last_run_uri is not None:
            schedule.last_run_uri = last_run_uri

        if concurrency_limit is not None:
            schedule.concurrency_limit = concurrency_limit

        if next_run_time is not None:
            # We receive the next_run_time with localized timezone info (e.g +03:00). All the timestamps should be
            # saved in the DB in UTC timezone, therefore we transform next_run_time to UTC as well.
            schedule.next_run_time = next_run_time.astimezone(pytz.utc)

    def list_schedules(
        self,
        session: Session,
        project: str = None,
        name: str = None,
        labels: list[str] = None,
        kind: mlrun.common.schemas.ScheduleKinds = None,
        as_records: bool = False,
    ) -> list[mlrun.common.schemas.ScheduleRecord]:
        logger.debug("Getting schedules from db", project=project, name=name, kind=kind)
        query = self._query(session, Schedule, kind=kind)
        if project and project != "*":
            query = query.filter(Schedule.project == project)
        if name is not None:
            query = query.filter(generate_query_predicate_for_name(Schedule.name, name))
        labels = label_set(labels)
        query = self._add_labels_filter(session, query, Schedule, labels)

        if as_records:
            return query

        schedules = [
            self._transform_schedule_record_to_scheme(db_schedule)
            for db_schedule in query
        ]
        return schedules

    def get_schedule(
        self, session: Session, project: str, name: str, raise_on_not_found: bool = True
    ) -> typing.Optional[mlrun.common.schemas.ScheduleRecord]:
        logger.debug("Getting schedule from db", project=project, name=name)
        schedule_record = self._get_schedule_record(
            session, project, name, raise_on_not_found
        )
        if not schedule_record:
            return
        schedule = self._transform_schedule_record_to_scheme(schedule_record)
        return schedule

    def delete_schedule(self, session: Session, project: str, name: str):
        logger.debug("Removing schedule from db", project=project, name=name)
        self._delete_class_labels(
            session, Schedule, project=project, name=name, commit=False
        )
        self._delete(session, Schedule, project=project, name=name)

    def delete_schedules(
        self, session: Session, project: str, names: typing.Union[str, list[str]]
    ) -> None:
        logger.debug("Removing schedules from db", project=project, name=names)
        self._delete_multi_objects(
            session=session,
            main_table=Schedule,
            project=project,
            main_table_identifier=Schedule.name,
            main_table_identifier_values=names,
        )

    def align_schedule_labels(self, session: Session):
        schedules_update = []
        for db_schedule in self.list_schedules(session=session, as_records=True):
            schedule_record = self._transform_schedule_record_to_scheme(db_schedule)
            db_schedule_labels = {
                label.name: label.value for label in db_schedule.labels
            }
            merged_labels = (
                server.api.utils.helpers.merge_schedule_and_schedule_object_labels(
                    labels=db_schedule_labels,
                    scheduled_object=schedule_record.scheduled_object,
                )
            )
            self._update_schedule_body(
                schedule=db_schedule,
                scheduled_object=schedule_record.scheduled_object,
                labels=merged_labels,
            )
            schedules_update.append(db_schedule)
        self._upsert(session, schedules_update)

    def delete_project_schedules(self, session: Session, project: str):
        logger.debug("Removing project schedules from db", project=project)
        self._delete_multi_objects(
            session=session,
            main_table=Schedule,
            project=project,
        )

    @staticmethod
    def _delete_multi_objects(
        session: Session,
        main_table: mlrun.utils.db.BaseModel,
        project: str,
        related_tables: typing.Optional[list[mlrun.utils.db.BaseModel]] = None,
        main_table_identifier: typing.Optional[Column] = None,
        main_table_identifier_values: typing.Optional[
            typing.Union[str, list[str]]
        ] = None,
    ) -> int:
        """
        Delete multiple objects from the DB, including related tables.
        :param session: SQLAlchemy session.
        :param main_table: The main table to delete from.
        :param project: The project to delete from.
        :param related_tables: Related tables to delete from, will be joined with the main table by the identifiers
            since in SQLite the deletion is not always cascading.
        :param main_table_identifier: The main table attribute to filter by.
        :param main_table_identifier_values: The values corresponding to main_table_identifier to filter by.

        :return: The amount of deleted rows from the main table.
        """
        related_tables = related_tables or []

        def skip_deletion():
            logger.debug(
                "No identifier values provided, skipping deletion",
                project=project,
                tables=[main_table] + related_tables,
            )
            return 0

        if project != "*":
            where_clause = main_table.project == project
            # To allow deleting all project resources - don't require main_table_identifier
            if main_table_identifier:
                if not main_table_identifier_values:
                    return skip_deletion()

                where_clause = and_(
                    where_clause,
                    main_table_identifier.in_(main_table_identifier_values),
                )
        else:
            if not main_table_identifier_values or not main_table_identifier:
                return skip_deletion()
            where_clause = main_table_identifier.in_(main_table_identifier_values)

        for cls in related_tables:
            logger.debug(
                "Removing objects",
                cls=cls,
                project=project,
                main_table_identifier=main_table_identifier,
            )

            # The select is mandatory for sqlalchemy 1.4 because
            # query.delete does not support multiple-table criteria within DELETE
            subquery = select(cls.id).join(main_table).where(where_clause).subquery()
            stmt = (
                delete(cls)
                .where(cls.id.in_(aliased(subquery)))
                .execution_options(synchronize_session=False)
            )

            # Execute the delete statement
            execution_obj = session.execute(stmt)
            logger.debug(
                "Removed rows from related table",
                rowcount=execution_obj.rowcount,
                cls=cls,
                main_table=main_table,
                project=project,
            )

        query = session.query(main_table).filter(where_clause)
        deletions_count = query.delete(synchronize_session=False)
        log_kwargs = {
            "deletions_count": deletions_count,
            "main_table": main_table,
            "project": project,
            "main_table_identifier": main_table_identifier,
        }
        logger.debug("Removed rows from table", **log_kwargs)
        session.commit()
        return deletions_count

    def _get_schedule_record(
        self, session: Session, project: str, name: str, raise_on_not_found: bool = True
    ) -> Schedule:
        query = self._query(session, Schedule, project=project, name=name)
        schedule_record = query.one_or_none()
        if not schedule_record and raise_on_not_found:
            raise mlrun.errors.MLRunNotFoundError(
                f"Schedule not found: project={project}, name={name}"
            )
        return schedule_record

    def _delete_project_feature_vectors(self, session: Session, project: str):
        logger.debug("Removing project feature-vectors from db", project=project)
        self._delete_multi_objects(
            session=session,
            main_table=FeatureVector,
            project=project,
        )

    def _list_project_feature_vector_names(
        self, session: Session, project: str
    ) -> list[str]:
        return [
            name
            for (name,) in self._query(
                session, distinct(FeatureVector.name), project=project
            ).all()
        ]

    def tag_objects_v2(
        self,
        session,
        objs,
        project: str,
        name: str,
        obj_name_attribute: str = "name",
    ):
        tags = []
        for obj in objs:
            query = self._query(
                session,
                obj.Tag,
                name=name,
                project=project,
                obj_name=getattr(obj, obj_name_attribute),
            )

            tag = query.one_or_none()
            if not tag:
                tag = obj.Tag(
                    project=project,
                    name=name,
                    obj_name=getattr(obj, obj_name_attribute),
                )
            tag.obj_id = obj.id
            tags.append(tag)
        self._upsert(session, tags)

    # ---- Projects ----
    def create_project(self, session: Session, project: mlrun.common.schemas.Project):
        logger.debug("Creating project in DB", project_name=project.metadata.name)
        created = datetime.utcnow()
        project.metadata.created = created
        # TODO: handle taking out the functions/workflows/artifacts out of the project and save them separately
        project_record = Project(
            name=project.metadata.name,
            description=project.spec.description,
            source=project.spec.source,
            state=project.status.state,
            created=created,
            owner=project.spec.owner,
            default_function_node_selector=project.spec.default_function_node_selector,
            full_object=project.dict(),
        )
        labels = project.metadata.labels or {}
        update_labels(project_record, labels)

        objects_to_store = [project_record]
        self._append_project_summary(project, objects_to_store)
        self._upsert(session, objects_to_store)

    @staticmethod
    def _append_project_summary(project, objects_to_store):
        summary = mlrun.common.schemas.ProjectSummary(
            name=project.metadata.name,
        )
        project_summary = ProjectSummary(
            project=project.metadata.name,
            summary=summary.dict(),
            updated=datetime.now(timezone.utc),
        )
        objects_to_store.append(project_summary)

    @retry_on_conflict
    def store_project(
        self, session: Session, name: str, project: mlrun.common.schemas.Project
    ):
        logger.debug(
            "Storing project in DB",
            name=name,
            project_metadata=project.metadata,
            project_owner=project.spec.owner,
            project_desired_state=project.spec.desired_state,
            default_function_node_selector=project.spec.default_function_node_selector,
            project_status=project.status,
        )
        self._normalize_project_parameters(project)

        project_record = self._get_project_record(
            session, name, raise_on_not_found=False
        )
        if not project_record:
            self.create_project(session, project)
        else:
            self._update_project_record_from_project(session, project_record, project)

    @staticmethod
    def _normalize_project_parameters(project: mlrun.common.schemas.Project):
        # remove leading & trailing whitespaces from the project parameters keys and values to prevent duplications
        if project.spec.params:
            project.spec.params = {
                str(key).strip(): value.strip() if isinstance(value, str) else value
                for key, value in project.spec.params.items()
            }

    def patch_project(
        self,
        session: Session,
        name: str,
        project: dict,
        patch_mode: mlrun.common.schemas.PatchMode = mlrun.common.schemas.PatchMode.replace,
    ):
        logger.debug("Patching project in DB", name=name, patch_mode=patch_mode)
        project_record = self._get_project_record(session, name)
        self._patch_project_record_from_project(
            session, name, project_record, project, patch_mode
        )

    def get_project(
        self,
        session: Session,
        name: str = None,
        project_id: int = None,
    ) -> mlrun.common.schemas.ProjectOut:
        project_record = self._get_project_record(session, name, project_id)

        return self._transform_project_record_to_schema(session, project_record)

    def delete_project(
        self,
        session: Session,
        name: str,
        deletion_strategy: mlrun.common.schemas.DeletionStrategy = mlrun.common.schemas.DeletionStrategy.default(),
    ):
        logger.debug(
            "Deleting project from DB", name=name, deletion_strategy=deletion_strategy
        )
        self._delete_project_summary(session, name)
        self._delete(session, Project, name=name)

    def list_projects(
        self,
        session: Session,
        owner: str = None,
        format_: mlrun.common.formatters.ProjectFormat = mlrun.common.formatters.ProjectFormat.full,
        labels: list[str] = None,
        state: mlrun.common.schemas.ProjectState = None,
        names: typing.Optional[list[str]] = None,
    ) -> mlrun.common.schemas.ProjectsOutput:
        query = self._query(session, Project, owner=owner, state=state)

        # if format is name_only, we don't need to query the full project object, we can just query the name
        # and return it as a list of strings
        if format_ == mlrun.common.formatters.ProjectFormat.name_only:
            query = self._query(session, Project.name, owner=owner, state=state)

        # attach filters to the query
        if labels:
            query = self._add_labels_filter(session, query, Project, labels)
        if names is not None:
            query = query.filter(Project.name.in_(names))

        project_records = query.all()

        # format the projects according to the requested format
        projects = []
        for project_record in project_records:
            if format_ == mlrun.common.formatters.ProjectFormat.name_only:
                # can't use formatter as we haven't queried the entire object anyway
                projects.append(project_record.name)
            else:
                projects.append(
                    mlrun.common.formatters.ProjectFormat.format_obj(
                        self._transform_project_record_to_schema(
                            session, project_record
                        ),
                        format_,
                    )
                )
        return mlrun.common.schemas.ProjectsOutput(projects=projects)

    def get_project_summary(
        self,
        session,
        project: str,
    ) -> typing.Optional[mlrun.common.schemas.ProjectSummary]:
        project_summary_record = self._query(
            session,
            ProjectSummary,
            project=project,
        ).one_or_none()
        if not project_summary_record:
            raise mlrun.errors.MLRunNotFoundError(
                f"Project summary not found: {project=}"
            )

        project_summary_record.summary["name"] = project_summary_record.project
        project_summary_record.summary["updated"] = project_summary_record.updated
        return mlrun.common.schemas.ProjectSummary(**project_summary_record.summary)

    def list_project_summaries(
        self,
        session: Session,
        owner: str = None,
        labels: list[str] = None,
        state: mlrun.common.schemas.ProjectState = None,
        names: list[str] = None,
    ):
        project_query = self._query(session, Project.name)
        if owner:
            project_query = project_query.filter(Project.owner == owner)
        if state:
            project_query = project_query.filter(Project.state == state)
        if labels:
            project_query = self._add_labels_filter(
                session, project_query, Project, labels
            )
        if names:
            project_query = project_query.filter(Project.name.in_(names))

        project_subquery = project_query.subquery()
        project_alias = aliased(Project, project_subquery)

        query = self._query(session, ProjectSummary)
        query = query.join(project_alias, ProjectSummary.project == project_alias.name)

        project_summaries = query.all()
        project_summaries_results = []
        for project_summary in project_summaries:
            project_summary.summary["updated"] = project_summary.updated
            project_summaries_results.append(
                mlrun.common.schemas.ProjectSummary(**project_summary.summary)
            )

        return project_summaries_results

    def refresh_project_summaries(
        self,
        session: Session,
        project_summaries: list[mlrun.common.schemas.ProjectSummary],
    ):
        """
        This method updates the summaries of projects that have associated projects in the database
        and removes project summaries that no longer have associated projects.
        """

        summary_dicts = {summary.name: summary.dict() for summary in project_summaries}

        # Create a query for project summaries with associated projects
        existing_summaries_query = (
            session.query(ProjectSummary)
            .outerjoin(Project, Project.name == ProjectSummary.project)
            .filter(ProjectSummary.project.in_(summary_dicts.keys()))
        )

        associated_summaries = existing_summaries_query.filter(
            Project.id.is_not(None)
        ).all()

        orphaned_summaries = existing_summaries_query.filter(Project.id.is_(None)).all()

        # Update the summaries of projects that have associated projects
        for project_summary in associated_summaries:
            project_summary.summary = summary_dicts.get(project_summary.project)
            project_summary.updated = datetime.now(timezone.utc)
            session.add(project_summary)

        # To avoid race conditions where a project might be deleted after its summary is queried
        # but before the transaction completes, we delete project summaries that do not have
        # any associated projects.
        if orphaned_summaries:
            projects_names = [summary.project for summary in orphaned_summaries]
            logger.debug(
                "Deleting project summaries that do not have associated projects",
                projects=projects_names,
            )

            for summary in orphaned_summaries:
                session.delete(summary)

        self._commit(session, associated_summaries + orphaned_summaries)

    def _delete_project_summary(
        self,
        session: Session,
        name: str,
    ):
        logger.debug("Deleting project summary from DB", name=name)
        self._delete(session, ProjectSummary, project=name)

    async def get_project_resources_counters(
        self,
    ) -> tuple[
        dict[str, int],
        dict[str, int],
        dict[str, int],
        dict[str, int],
        dict[str, int],
        dict[str, int],
        dict[str, int],
        dict[str, int],
        dict[str, int],
    ]:
        results = await asyncio.gather(
            fastapi.concurrency.run_in_threadpool(
                server.api.db.session.run_function_with_new_db_session,
                self._calculate_files_counters,
            ),
            fastapi.concurrency.run_in_threadpool(
                server.api.db.session.run_function_with_new_db_session,
                self._calculate_schedules_counters,
            ),
            fastapi.concurrency.run_in_threadpool(
                server.api.db.session.run_function_with_new_db_session,
                self._calculate_feature_sets_counters,
            ),
            fastapi.concurrency.run_in_threadpool(
                server.api.db.session.run_function_with_new_db_session,
                self._calculate_models_counters,
            ),
            fastapi.concurrency.run_in_threadpool(
                server.api.db.session.run_function_with_new_db_session,
                self._calculate_runs_counters,
            ),
        )
        (
            project_to_files_count,
            (
                project_to_schedule_count,
                project_to_schedule_pending_jobs_count,
                project_to_schedule_pending_workflows_count,
            ),
            project_to_feature_set_count,
            project_to_models_count,
            (
                project_to_recent_completed_runs_count,
                project_to_recent_failed_runs_count,
                project_to_running_runs_count,
            ),
        ) = results
        return (
            project_to_files_count,
            project_to_schedule_count,
            project_to_schedule_pending_jobs_count,
            project_to_schedule_pending_workflows_count,
            project_to_feature_set_count,
            project_to_models_count,
            project_to_recent_completed_runs_count,
            project_to_recent_failed_runs_count,
            project_to_running_runs_count,
        )

    @staticmethod
    def _calculate_functions_counters(session) -> dict[str, int]:
        functions_count_per_project = (
            session.query(Function.project, func.count(distinct(Function.name)))
            .group_by(Function.project)
            .all()
        )
        project_to_function_count = {
            result[0]: result[1] for result in functions_count_per_project
        }
        return project_to_function_count

    @staticmethod
    def _calculate_schedules_counters(
        session,
    ) -> [dict[str, int], dict[str, int], dict[str, int]]:
        schedules_count_per_project = (
            session.query(Schedule.project, func.count(distinct(Schedule.name)))
            .group_by(Schedule.project)
            .all()
        )
        project_to_schedule_count = {
            result[0]: result[1] for result in schedules_count_per_project
        }

        next_day = datetime.now(timezone.utc) + timedelta(hours=24)

        schedules_pending_count_per_project = (
            session.query(
                Schedule.project,
                Schedule.name,
                # The logic here is the following:
                # If the schedule has a label with the name "workflow" then we take the value of that label
                # name. Otherwise, we take the value of the label with the name "kind".
                # The reason for that is that for schedule workflow we have both workflow label and kind label
                # with job, and on schedule job we have only kind label with job and because of that we first
                # want to check for workflow label and if it doesn't exist then we take the kind label.
                func.coalesce(
                    func.max(
                        case(
                            [
                                (
                                    Schedule.Label.name
                                    == mlrun_constants.MLRunInternalLabels.workflow,
                                    Schedule.Label.name,
                                )
                            ],
                            else_=None,
                        )
                    ),
                    func.max(
                        case(
                            [
                                (
                                    Schedule.Label.name
                                    == mlrun_constants.MLRunInternalLabels.kind,
                                    Schedule.Label.value,
                                )
                            ],
                            else_=None,
                        )
                    ),
                ).label("preferred_label_value"),
            )
            .join(Schedule.Label, Schedule.Label.parent == Schedule.id)
            .filter(Schedule.next_run_time < next_day)
            .filter(Schedule.next_run_time >= datetime.now(timezone.utc))
            .filter(
                Schedule.Label.name.in_(
                    [
                        mlrun_constants.MLRunInternalLabels.workflow,
                        mlrun_constants.MLRunInternalLabels.kind,
                    ]
                )
            )
            .group_by(Schedule.project, Schedule.name)
            .all()
        )

        project_to_schedule_pending_jobs_count = collections.defaultdict(int)
        project_to_schedule_pending_workflows_count = collections.defaultdict(int)

        for result in schedules_pending_count_per_project:
            project_name, schedule_name, kind = result
            if kind == mlrun_constants.MLRunInternalLabels.workflow:
                project_to_schedule_pending_workflows_count[project_name] += 1
            elif kind == mlrun.common.schemas.ScheduleKinds.job:
                project_to_schedule_pending_jobs_count[project_name] += 1

        return (
            project_to_schedule_count,
            project_to_schedule_pending_jobs_count,
            project_to_schedule_pending_workflows_count,
        )

    @staticmethod
    def _calculate_feature_sets_counters(session) -> dict[str, int]:
        feature_sets_count_per_project = (
            session.query(FeatureSet.project, func.count(distinct(FeatureSet.name)))
            .group_by(FeatureSet.project)
            .all()
        )
        project_to_feature_set_count = {
            result[0]: result[1] for result in feature_sets_count_per_project
        }
        return project_to_feature_set_count

    def _calculate_models_counters(self, session) -> dict[str, int]:
        # We're using the "most_recent" which gives us only one version of each artifact key, which is what we want to
        # count (artifact count, not artifact versions count)
        model_artifacts = self._find_artifacts(
            session,
            None,
            kind=mlrun.common.schemas.ArtifactCategories.model,
            most_recent=True,
        )
        project_to_models_count = collections.defaultdict(int)
        for model_artifact in model_artifacts:
            project_to_models_count[model_artifact.project] += 1
        return project_to_models_count

    def _calculate_files_counters(self, session) -> dict[str, int]:
        # We're using the "most_recent" flag which gives us only one version of each artifact key, which is what we
        # want to count (artifact count, not artifact versions count)
        file_artifacts = self._find_artifacts(
            session,
            None,
            category=mlrun.common.schemas.ArtifactCategories.other,
            most_recent=True,
        )
        project_to_files_count = collections.defaultdict(int)
        for file_artifact in file_artifacts:
            project_to_files_count[file_artifact.project] += 1
        return project_to_files_count

    @staticmethod
    def _calculate_runs_counters(
        session,
    ) -> tuple[
        dict[str, int],
        dict[str, int],
        dict[str, int],
    ]:
        running_runs_count_per_project = (
            session.query(Run.project, func.count(distinct(Run.name)))
            .filter(
                Run.state.in_(
                    mlrun.common.runtimes.constants.RunStates.non_terminal_states()
                )
            )
            .group_by(Run.project)
            .all()
        )
        project_to_running_runs_count = {
            result[0]: result[1] for result in running_runs_count_per_project
        }

        one_day_ago = datetime.now() - timedelta(hours=24)
        recent_failed_runs_count_per_project = (
            session.query(Run.project, func.count(distinct(Run.name)))
            .filter(
                Run.state.in_(
                    [
                        mlrun.common.runtimes.constants.RunStates.error,
                        mlrun.common.runtimes.constants.RunStates.aborted,
                    ]
                )
            )
            .filter(Run.start_time >= one_day_ago)
            .group_by(Run.project)
            .all()
        )
        project_to_recent_failed_runs_count = {
            result[0]: result[1] for result in recent_failed_runs_count_per_project
        }

        recent_completed_runs_count_per_project = (
            session.query(Run.project, func.count(distinct(Run.name)))
            .filter(
                Run.state.in_(
                    [
                        mlrun.common.runtimes.constants.RunStates.completed,
                    ]
                )
            )
            .filter(Run.start_time >= one_day_ago)
            .group_by(Run.project)
            .all()
        )
        project_to_recent_completed_runs_count = {
            result[0]: result[1] for result in recent_completed_runs_count_per_project
        }
        return (
            project_to_recent_completed_runs_count,
            project_to_recent_failed_runs_count,
            project_to_running_runs_count,
        )

    def _update_project_record_from_project(
        self,
        session: Session,
        project_record: Project,
        project: mlrun.common.schemas.Project,
    ):
        project.metadata.created = project_record.created
        project_dict = project.dict()
        # TODO: handle taking out the functions/workflows/artifacts out of the project and save them separately
        project_record.full_object = project_dict
        project_record.description = project.spec.description
        project_record.source = project.spec.source
        project_record.owner = project.spec.owner
        project_record.state = project.status.state
        project_record.default_function_node_selector = (
            project.spec.default_function_node_selector
        )
        labels = project.metadata.labels or {}
        update_labels(project_record, labels)
        self._upsert(session, [project_record])

    def _patch_project_record_from_project(
        self,
        session: Session,
        name: str,
        project_record: Project,
        project: dict,
        patch_mode: mlrun.common.schemas.PatchMode,
    ):
        project.setdefault("metadata", {})["created"] = project_record.created
        strategy = patch_mode.to_mergedeep_strategy()
        project_record_full_object = project_record.full_object
        mergedeep.merge(project_record_full_object, project, strategy=strategy)

        # If a bad kind value was passed, it will fail here (return 422 to caller)
        project = mlrun.common.schemas.Project(**project_record_full_object)
        self.store_project(
            session,
            name,
            project,
        )

        project_record.full_object = project_record_full_object
        self._upsert(session, [project_record])

    def is_project_exists(self, session: Session, name: str):
        project_record = self._get_project_record(
            session, name, raise_on_not_found=False
        )
        if not project_record:
            return False
        return True

    def _get_project_record(
        self,
        session: Session,
        name: str = None,
        project_id: int = None,
        raise_on_not_found: bool = True,
    ) -> typing.Optional[Project]:
        if not any([project_id, name]):
            raise mlrun.errors.MLRunInvalidArgumentError(
                "One of 'name' or 'project_id' must be provided"
            )
        project_record = self._query(
            session, Project, name=name, id=project_id
        ).one_or_none()
        if not project_record:
            if not raise_on_not_found:
                return None
            raise mlrun.errors.MLRunNotFoundError(
                f"Project not found: name={name}, project_id={project_id}"
            )

        return project_record

    def verify_project_has_no_related_resources(self, session: Session, name: str):
        artifacts = self._find_artifacts(session, name, "*")
        self._verify_empty_list_of_project_related_resources(
            name, artifacts, "artifacts"
        )
        logs = self._list_logs(session, name)
        self._verify_empty_list_of_project_related_resources(name, logs, "logs")
        runs = self._find_runs(session, None, name, []).all()
        self._verify_empty_list_of_project_related_resources(name, runs, "runs")
        notifications = []
        for cls in _with_notifications:
            notifications.extend(self._get_db_notifications(session, cls, project=name))
        self._verify_empty_list_of_project_related_resources(
            name, notifications, "notifications"
        )
        schedules = self.list_schedules(session, project=name)
        self._verify_empty_list_of_project_related_resources(
            name, schedules, "schedules"
        )
        functions = self._list_project_function_names(session, name)
        self._verify_empty_list_of_project_related_resources(
            name, functions, "functions"
        )
        feature_sets = self._list_project_feature_set_names(session, name)
        self._verify_empty_list_of_project_related_resources(
            name, feature_sets, "feature_sets"
        )
        feature_vectors = self._list_project_feature_vector_names(session, name)
        self._verify_empty_list_of_project_related_resources(
            name, feature_vectors, "feature_vectors"
        )

    def delete_project_related_resources(self, session: Session, name: str):
        self._delete_project_artifacts(session, project=name)
        self._delete_project_logs(session, name)
        self.delete_run_notifications(session, project=name)
        self.delete_alert_notifications(session, project=name)
        self._delete_project_runs(session, project=name)
        self.delete_project_schedules(session, name)
        self._delete_project_functions(session, name)
        self._delete_project_feature_sets(session, name)
        self._delete_project_feature_vectors(session, name)
        self._delete_project_background_tasks(session, project=name)
        self._delete_project_datastore_profiles(session, project=name)

        # resources deletion should remove their tags and labels as well, but doing another try in case there are
        # orphan resources
        self._delete_resources_tags(session, name)
        self._delete_resources_labels(session, name)

    @staticmethod
    def _verify_empty_list_of_project_related_resources(
        project: str, resources: list, resource_name: str
    ):
        if resources:
            raise mlrun.errors.MLRunPreconditionFailedError(
                f"Project {project} can not be deleted since related resources found: {resource_name}"
            )

    def _get_record_by_name_tag_and_uid(
        self,
        session,
        cls,
        project: str,
        name: str,
        tag: str = None,
        uid: str = None,
        obj_name_attribute="name",
    ):
        kwargs = {obj_name_attribute: name, "project": project}
        query = self._query(session, cls, **kwargs)
        computed_tag = tag or "latest"
        object_tag_uid = None
        if tag or not uid:
            object_tag_uid = self._resolve_class_tag_uid(
                session, cls, project, name, computed_tag
            )
            if object_tag_uid is None:
                return None, None, None
            uid = object_tag_uid
        if uid:
            query = query.filter(cls.uid == uid)
        return computed_tag, object_tag_uid, query.one_or_none()

    # ---- Feature sets ----
    def create_feature_set(
        self,
        session,
        project,
        feature_set: mlrun.common.schemas.FeatureSet,
        versioned=True,
    ) -> str:
        (
            uid,
            tag,
            feature_set_dict,
        ) = self._validate_and_enrich_record_for_creation(
            session, feature_set, FeatureSet, project, versioned
        )

        db_feature_set = FeatureSet(project=project)
        self._update_db_record_from_object_dict(db_feature_set, feature_set_dict, uid)
        self._update_feature_set_spec(db_feature_set, feature_set_dict)

        self._upsert(session, [db_feature_set])
        self.tag_objects_v2(session, [db_feature_set], project, tag)

        return uid

    def patch_feature_set(
        self,
        session,
        project,
        name,
        feature_set_patch: dict,
        tag=None,
        uid=None,
        patch_mode: mlrun.common.schemas.PatchMode = mlrun.common.schemas.PatchMode.replace,
    ) -> str:
        feature_set_record = self._get_feature_set(session, project, name, tag, uid)
        if not feature_set_record:
            feature_set_uri = generate_object_uri(project, name, tag)
            raise mlrun.errors.MLRunNotFoundError(
                f"Feature-set not found {feature_set_uri}"
            )

        feature_set_struct = feature_set_record.dict(exclude_none=True)
        # using mergedeep for merging the patch content into the existing dictionary
        strategy = patch_mode.to_mergedeep_strategy()
        mergedeep.merge(feature_set_struct, feature_set_patch, strategy=strategy)

        versioned = feature_set_record.metadata.uid is not None

        # If a bad kind value was passed, it will fail here (return 422 to caller)
        feature_set = mlrun.common.schemas.FeatureSet(**feature_set_struct)
        return self.store_feature_set(
            session,
            project,
            name,
            feature_set,
            feature_set.metadata.tag,
            uid,
            versioned,
            always_overwrite=True,
        )

    def get_feature_set(
        self,
        session,
        project: str,
        name: str,
        tag: str = None,
        uid: str = None,
    ) -> mlrun.common.schemas.FeatureSet:
        feature_set = self._get_feature_set(session, project, name, tag, uid)
        if not feature_set:
            feature_set_uri = generate_object_uri(project, name, tag)
            raise mlrun.errors.MLRunNotFoundError(
                f"Feature-set not found {feature_set_uri}"
            )

        return feature_set

    def _get_feature_set(
        self,
        session,
        project: str,
        name: str,
        tag: str = None,
        uid: str = None,
    ):
        (
            computed_tag,
            feature_set_tag_uid,
            db_feature_set,
        ) = self._get_record_by_name_tag_and_uid(
            session, FeatureSet, project, name, tag, uid
        )
        if db_feature_set:
            feature_set = self._transform_feature_set_model_to_schema(db_feature_set)

            # If connected to a tag add it to metadata
            if feature_set_tag_uid:
                feature_set.metadata.tag = computed_tag
            return feature_set
        else:
            return None

    def _get_model_endpoint(
        self,
        session,
        project: str,
        name: str,
        uid: str = None,
    ) -> typing.Union[ModelEndpoint, None]:
        if uid:
            mep_record = self._get_class_instance_by_uid(
                session, ModelEndpoint, name, project, uid
            )
        else:
            mep_record = self._get_class_latest_instance(
                session, ModelEndpoint, name, project
            )
        if mep_record:
            return mep_record
        else:
            return None

    def _get_records_to_tags_map(self, session, cls, project, tag, name=None):
        # Find object IDs by tag, project and object-name (which is a like query)
        tag_query = self._query(session, cls.Tag, project=project, name=tag)
        if name:
            tag_query = tag_query.filter(
                generate_query_predicate_for_name(cls.Tag.obj_name, name)
            )

        # Generate a mapping from each object id (note: not uid, it's the DB ID) to its associated tags.
        obj_id_tags = {}
        for row in tag_query:
            if row.obj_id in obj_id_tags:
                obj_id_tags[row.obj_id].append(row.name)
            else:
                obj_id_tags[row.obj_id] = [row.name]
        return obj_id_tags

    def _generate_records_with_tags_assigned(
        self, object_record, transform_fn, obj_id_tags, default_tag=None, format_=None
    ):
        # Using a similar mechanism here to assign tags to feature sets as is used in list_functions. Please refer
        # there for some comments explaining the logic.
        results = []
        if default_tag:
            results.append(transform_fn(object_record, default_tag, format_=format_))
        else:
            object_tags = obj_id_tags.get(object_record.id, [])
            if len(object_tags) == 0 and not object_record.uid.startswith(
                unversioned_tagged_object_uid_prefix
            ):
                new_object = transform_fn(object_record, format_=format_)
                results.append(new_object)
            else:
                for object_tag in object_tags:
                    results.append(
                        transform_fn(object_record, object_tag, format_=format_)
                    )
        return results

    @staticmethod
    def _generate_feature_set_digest(feature_set: mlrun.common.schemas.FeatureSet):
        return mlrun.common.schemas.FeatureSetDigestOutput(
            metadata=feature_set.metadata,
            spec=mlrun.common.schemas.FeatureSetDigestSpec(
                entities=feature_set.spec.entities,
                features=feature_set.spec.features,
            ),
        )

    def _generate_feature_or_entity_list_query(
        self,
        session,
        query_class,
        project: str,
        feature_set_keys,
        name: str = None,
        tag: str = None,
        labels: list[str] = None,
    ):
        # Query the actual objects to be returned
        query = (
            session.query(FeatureSet, query_class)
            .filter_by(project=project)
            .join(query_class)
        )

        if name:
            query = query.filter(
                generate_query_predicate_for_name(query_class.name, name)
            )
        if labels:
            query = self._add_labels_filter(session, query, query_class, labels)
        if tag:
            query = query.filter(FeatureSet.id.in_(feature_set_keys))

        return query

    def list_features(
        self,
        session,
        project: str,
        name: str = None,
        tag: str = None,
        entities: list[str] = None,
        labels: list[str] = None,
    ) -> mlrun.common.schemas.FeaturesOutput:
        # We don't filter by feature-set name here, as the name parameter refers to features
        feature_set_id_tags = self._get_records_to_tags_map(
            session, FeatureSet, project, tag, name=None
        )

        query = self._generate_feature_or_entity_list_query(
            session, Feature, project, feature_set_id_tags.keys(), name, tag, labels
        )

        if entities:
            query = query.join(FeatureSet.entities).filter(Entity.name.in_(entities))

        features_results = []
        transform_feature_set_model_to_schema = MemoizationCache(
            self._transform_feature_set_model_to_schema
        ).memoize
        generate_feature_set_digest = MemoizationCache(
            self._generate_feature_set_digest
        ).memoize

        for row in query:
            feature_record = mlrun.common.schemas.FeatureRecord.from_orm(row.Feature)
            feature_name = feature_record.name

            feature_sets = self._generate_records_with_tags_assigned(
                row.FeatureSet,
                transform_feature_set_model_to_schema,
                feature_set_id_tags,
                tag,
            )

            for feature_set in feature_sets:
                # Get the feature from the feature-set full structure, as it may contain extra fields (which are not
                # in the DB)
                feature = next(
                    (
                        feature
                        for feature in feature_set.spec.features
                        if feature.name == feature_name
                    ),
                    None,
                )
                if not feature:
                    raise mlrun.errors.MLRunInternalServerError(
                        "Inconsistent data in DB - features in DB not in feature-set document"
                    )

                feature_set_digest = generate_feature_set_digest(feature_set)

                features_results.append(
                    mlrun.common.schemas.FeatureListOutput(
                        feature=feature,
                        feature_set_digest=feature_set_digest,
                    )
                )
        return mlrun.common.schemas.FeaturesOutput(features=features_results)

    @staticmethod
    def _dedup_and_append_feature_set(
        feature_set, feature_set_id_to_index, feature_set_digests_v2
    ):
        # dedup feature set list
        # we can rely on the object ID because SQLAlchemy already avoids duplication at the object
        # level, and the conversion from "model" to "schema" retains this property
        feature_set_obj_id = id(feature_set)
        feature_set_index = feature_set_id_to_index.get(feature_set_obj_id, None)
        if feature_set_index is None:
            feature_set_index = len(feature_set_id_to_index)
            feature_set_id_to_index[feature_set_obj_id] = feature_set_index
            feature_set_digests_v2.append(
                FeatureSetDigestOutputV2(
                    feature_set_index=feature_set_index,
                    metadata=feature_set.metadata,
                    spec=FeatureSetDigestSpecV2(
                        entities=feature_set.spec.entities,
                    ),
                )
            )
        return feature_set_index

    @staticmethod
    def _build_feature_mapping_from_feature_set(feature_set):
        result = {}
        for feature in feature_set.spec.features:
            result[feature.name] = feature
        return result

    @staticmethod
    def _build_entity_mapping_from_feature_set(feature_set):
        result = {}
        for entity in feature_set.spec.entities:
            result[entity.name] = entity
        return result

    def list_features_v2(
        self,
        session,
        project: str,
        name: str = None,
        tag: str = None,
        entities: list[str] = None,
        labels: list[str] = None,
    ) -> mlrun.common.schemas.FeaturesOutputV2:
        # We don't filter by feature-set name here, as the name parameter refers to features
        feature_set_id_tags = self._get_records_to_tags_map(
            session, FeatureSet, project, tag, name=None
        )

        query = self._generate_feature_or_entity_list_query(
            session, Feature, project, feature_set_id_tags.keys(), name, tag, labels
        )

        if entities:
            query = query.join(FeatureSet.entities).filter(Entity.name.in_(entities))

        features_with_feature_set_index: list[Feature] = []
        feature_set_digests_v2: list[FeatureSetDigestOutputV2] = []
        feature_set_digest_id_to_index: dict[int, int] = {}

        transform_feature_set_model_to_schema = MemoizationCache(
            self._transform_feature_set_model_to_schema
        ).memoize
        build_feature_mapping_from_feature_set = MemoizationCache(
            self._build_feature_mapping_from_feature_set
        ).memoize

        for row in query:
            feature_record = mlrun.common.schemas.FeatureRecord.from_orm(row.Feature)
            feature_name = feature_record.name

            feature_sets = self._generate_records_with_tags_assigned(
                row.FeatureSet,
                transform_feature_set_model_to_schema,
                feature_set_id_tags,
                tag,
            )

            for feature_set in feature_sets:
                # Get the feature from the feature-set full structure, as it may contain extra fields (which are not
                # in the DB)
                feature_name_to_feature = build_feature_mapping_from_feature_set(
                    feature_set
                )
                feature = feature_name_to_feature.get(feature_name)
                if not feature:
                    raise mlrun.errors.MLRunInternalServerError(
                        "Inconsistent data in DB - features in DB not in feature-set document"
                    )

                feature_set_index = self._dedup_and_append_feature_set(
                    feature_set, feature_set_digest_id_to_index, feature_set_digests_v2
                )
                features_with_feature_set_index.append(
                    feature.copy(update=dict(feature_set_index=feature_set_index))
                )

        return mlrun.common.schemas.FeaturesOutputV2(
            features=features_with_feature_set_index,
            feature_set_digests=feature_set_digests_v2,
        )

    def list_entities(
        self,
        session,
        project: str,
        name: str = None,
        tag: str = None,
        labels: list[str] = None,
    ) -> mlrun.common.schemas.EntitiesOutput:
        feature_set_id_tags = self._get_records_to_tags_map(
            session, FeatureSet, project, tag, name=None
        )

        query = self._generate_feature_or_entity_list_query(
            session, Entity, project, feature_set_id_tags.keys(), name, tag, labels
        )

        entities_results = []
        transform_feature_set_model_to_schema = MemoizationCache(
            self._transform_feature_set_model_to_schema
        ).memoize
        generate_feature_set_digest = MemoizationCache(
            self._generate_feature_set_digest
        ).memoize

        for row in query:
            entity_record = mlrun.common.schemas.FeatureRecord.from_orm(row.Entity)
            entity_name = entity_record.name

            feature_sets = self._generate_records_with_tags_assigned(
                row.FeatureSet,
                transform_feature_set_model_to_schema,
                feature_set_id_tags,
                tag,
            )

            for feature_set in feature_sets:
                # Get the feature from the feature-set full structure, as it may contain extra fields (which are not
                # in the DB)
                entity = next(
                    (
                        entity
                        for entity in feature_set.spec.entities
                        if entity.name == entity_name
                    ),
                    None,
                )
                if not entity:
                    raise mlrun.errors.MLRunInternalServerError(
                        "Inconsistent data in DB - entities in DB not in feature-set document"
                    )

                feature_set_digest = generate_feature_set_digest(feature_set)

                entities_results.append(
                    mlrun.common.schemas.EntityListOutput(
                        entity=entity,
                        feature_set_digest=feature_set_digest,
                    )
                )

        return mlrun.common.schemas.EntitiesOutput(entities=entities_results)

    def list_entities_v2(
        self,
        session,
        project: str,
        name: str = None,
        tag: str = None,
        labels: list[str] = None,
    ) -> mlrun.common.schemas.EntitiesOutputV2:
        feature_set_id_tags = self._get_records_to_tags_map(
            session, FeatureSet, project, tag, name=None
        )

        query = self._generate_feature_or_entity_list_query(
            session, Entity, project, feature_set_id_tags.keys(), name, tag, labels
        )

        entities_with_feature_set_index: list[Entity] = []
        feature_set_digests_v2: list[FeatureSetDigestOutputV2] = []
        feature_set_digest_id_to_index: dict[int, int] = {}

        transform_feature_set_model_to_schema = MemoizationCache(
            self._transform_feature_set_model_to_schema
        ).memoize
        build_entity_mapping_from_feature_set = MemoizationCache(
            self._build_entity_mapping_from_feature_set
        ).memoize

        for row in query:
            entity_record = mlrun.common.schemas.FeatureRecord.from_orm(row.Entity)
            entity_name = entity_record.name

            feature_sets = self._generate_records_with_tags_assigned(
                row.FeatureSet,
                transform_feature_set_model_to_schema,
                feature_set_id_tags,
                tag,
            )

            for feature_set in feature_sets:
                # Get the feature from the feature-set full structure, as it may contain extra fields (which are not
                # in the DB)
                entity_name_to_feature = build_entity_mapping_from_feature_set(
                    feature_set
                )
                entity = entity_name_to_feature.get(entity_name)
                if not entity:
                    raise mlrun.errors.MLRunInternalServerError(
                        "Inconsistent data in DB - entities in DB not in feature-set document"
                    )

                feature_set_index = self._dedup_and_append_feature_set(
                    feature_set, feature_set_digest_id_to_index, feature_set_digests_v2
                )
                entities_with_feature_set_index.append(
                    entity.copy(update=dict(feature_set_index=feature_set_index))
                )

        return mlrun.common.schemas.EntitiesOutputV2(
            entities=entities_with_feature_set_index,
            feature_set_digests=feature_set_digests_v2,
        )

    @staticmethod
    def _assert_partition_by_parameters(partition_by_enum_cls, partition_by, sort):
        if sort is None:
            raise mlrun.errors.MLRunInvalidArgumentError(
                "sort parameter must be provided when partition_by is used."
            )
        # For now, name is the only supported value. Remove once more fields are added.
        if partition_by not in partition_by_enum_cls:
            valid_enum_values = [
                enum_value.value for enum_value in partition_by_enum_cls
            ]
            raise mlrun.errors.MLRunInvalidArgumentError(
                f"Invalid partition_by given: '{partition_by.value}'. Must be one of {valid_enum_values}"
            )

    @staticmethod
    def _create_partitioned_query(
        session,
        query,
        cls,
        partition_by: typing.Union[
            mlrun.common.schemas.FeatureStorePartitionByField,
            mlrun.common.schemas.RunPartitionByField,
        ],
        rows_per_partition: int,
        partition_sort_by: mlrun.common.schemas.SortField,
        partition_order: mlrun.common.schemas.OrderType,
        max_partitions: int = 0,
    ):
        partition_field = partition_by.to_partition_by_db_field(cls)
        sort_by_field = partition_sort_by.to_db_field(cls)

        row_number_column = (
            func.row_number()
            .over(
                partition_by=partition_field,
                order_by=partition_order.to_order_by_predicate(sort_by_field),
            )
            .label("row_number")
        )

        # Retrieve only the ID from the subquery to minimize the inner table,
        # in the final step we inner join the inner table with the full table.
        query = query.with_entities(cls.id).add_column(row_number_column)
        if max_partitions > 0:
            max_partition_value = (
                func.max(sort_by_field)
                .over(
                    partition_by=partition_field,
                )
                .label("max_partition_value")
            )
            query = query.add_column(max_partition_value)

        # Need to generate a subquery so we can filter based on the row_number, since it
        # is a window function using over().
        subquery = query.subquery()
        if max_partitions == 0:
            result_query = (
                session.query(cls)
                .join(subquery, cls.id == subquery.c.id)
                .filter(subquery.c.row_number <= rows_per_partition)
            )
            return result_query

        result_query = session.query(subquery).filter(
            subquery.c.row_number <= rows_per_partition
        )

        # We query on max-partitions, so need to do another sub-query and order per the latest updated time of
        # a run in the partition.
        partition_rank = (
            func.dense_rank()
            .over(order_by=subquery.c.max_partition_value.desc())
            .label("partition_rank")
        )
        subquery = result_query.add_column(partition_rank).subquery()
        result_query = (
            session.query(cls)
            .join(subquery, cls.id == subquery.c.id)
            .filter(subquery.c.partition_rank <= max_partitions)
        )
        return result_query

    def list_feature_sets(
        self,
        session,
        project: str,
        name: str = None,
        tag: str = None,
        state: str = None,
        entities: list[str] = None,
        features: list[str] = None,
        labels: list[str] = None,
        partition_by: mlrun.common.schemas.FeatureStorePartitionByField = None,
        rows_per_partition: int = 1,
        partition_sort_by: mlrun.common.schemas.SortField = None,
        partition_order: mlrun.common.schemas.OrderType = mlrun.common.schemas.OrderType.desc,
        format_: mlrun.common.formatters.FeatureSetFormat = mlrun.common.formatters.FeatureSetFormat.full,
    ) -> mlrun.common.schemas.FeatureSetsOutput:
        obj_id_tags = self._get_records_to_tags_map(
            session, FeatureSet, project, tag, name
        )

        # Query the actual objects to be returned
        query = self._query(session, FeatureSet, project=project, state=state)

        if name is not None:
            query = query.filter(
                generate_query_predicate_for_name(FeatureSet.name, name)
            )
        if tag:
            query = query.filter(FeatureSet.id.in_(obj_id_tags.keys()))
        if entities:
            query = query.join(FeatureSet.entities).filter(Entity.name.in_(entities))
        if features:
            query = query.join(FeatureSet.features).filter(Feature.name.in_(features))
        if labels:
            query = self._add_labels_filter(session, query, FeatureSet, labels)

        if partition_by:
            self._assert_partition_by_parameters(
                mlrun.common.schemas.FeatureStorePartitionByField,
                partition_by,
                partition_sort_by,
            )
            query = self._create_partitioned_query(
                session,
                query,
                FeatureSet,
                partition_by,
                rows_per_partition,
                partition_sort_by,
                partition_order,
            )

        feature_sets = []
        for feature_set_record in query:
            feature_sets.extend(
                self._generate_records_with_tags_assigned(
                    feature_set_record,
                    self._transform_feature_set_model_to_schema,
                    obj_id_tags,
                    tag,
                    format_=format_,
                )
            )
        return mlrun.common.schemas.FeatureSetsOutput(feature_sets=feature_sets)

    def list_feature_sets_tags(
        self,
        session,
        project: str,
    ):
        query = (
            session.query(FeatureSet.name, FeatureSet.Tag.name)
            .filter(FeatureSet.Tag.project == project)
            .join(FeatureSet, FeatureSet.Tag.obj_id == FeatureSet.id)
            .distinct()
        )
        return [(project, row[0], row[1]) for row in query]

    @staticmethod
    def _update_feature_set_features(
        feature_set: FeatureSet, feature_dicts: list[dict]
    ):
        new_features = set(feature_dict["name"] for feature_dict in feature_dicts)
        current_features = set(feature.name for feature in feature_set.features)

        features_to_remove = current_features.difference(new_features)
        features_to_add = new_features.difference(current_features)

        feature_set.features = [
            feature
            for feature in feature_set.features
            if feature.name not in features_to_remove
        ]

        for feature_dict in feature_dicts:
            feature_name = feature_dict["name"]
            if feature_name in features_to_add:
                labels = feature_dict.get("labels") or {}
                feature = Feature(
                    name=feature_dict["name"],
                    value_type=feature_dict["value_type"],
                    labels=[],
                )
                update_labels(feature, labels)
                feature_set.features.append(feature)
            elif feature_name not in features_to_remove:
                # get the existing feature from the feature set
                feature = next(
                    (
                        feature
                        for feature in feature_set.features
                        if feature.name == feature_name
                    ),
                    None,
                )
                if feature:
                    # update it with the new labels in case they were changed
                    labels = feature_dict.get("labels") or {}
                    update_labels(feature, labels)

    @staticmethod
    def _update_feature_set_entities(feature_set: FeatureSet, entity_dicts: list[dict]):
        new_entities = set(entity_dict["name"] for entity_dict in entity_dicts)
        current_entities = set(entity.name for entity in feature_set.entities)

        entities_to_remove = current_entities.difference(new_entities)
        entities_to_add = new_entities.difference(current_entities)

        feature_set.entities = [
            entity
            for entity in feature_set.entities
            if entity.name not in entities_to_remove
        ]

        for entity_dict in entity_dicts:
            if entity_dict["name"] in entities_to_add:
                labels = entity_dict.get("labels") or {}
                entity = Entity(
                    name=entity_dict["name"],
                    value_type=entity_dict["value_type"],
                    labels=[],
                )
                update_labels(entity, labels)
                feature_set.entities.append(entity)

    def _update_feature_set_spec(
        self, feature_set: FeatureSet, new_feature_set_dict: dict
    ):
        feature_set_spec = new_feature_set_dict.get("spec")
        features = feature_set_spec.pop("features", [])
        entities = feature_set_spec.pop("entities", [])
        self._update_feature_set_features(feature_set, features)
        self._update_feature_set_entities(feature_set, entities)

    @staticmethod
    def _common_object_validate_and_perform_uid_change(
        object_dict: dict,
        tag,
        versioned,
        existing_uid=None,
    ):
        uid = fill_object_hash(object_dict, "uid", tag)
        if not versioned:
            uid = f"{unversioned_tagged_object_uid_prefix}{tag}"
            object_dict["metadata"]["uid"] = uid

        # If object was referenced by UID, the request cannot modify it
        if existing_uid and uid != existing_uid:
            raise mlrun.errors.MLRunInvalidArgumentError(
                "Changing uid for an object referenced by its uid"
            )
        return uid

    @staticmethod
    def _update_db_record_from_object_dict(
        db_object,
        common_object_dict: dict,
        uid,
    ):
        db_object.name = common_object_dict["metadata"]["name"]
        updated_datetime = datetime.now(timezone.utc)
        db_object.updated = updated_datetime
        if not db_object.created:
            db_object.created = common_object_dict["metadata"].pop(
                "created", None
            ) or datetime.now(timezone.utc)
        db_object.state = common_object_dict.get("status", {}).get("state")
        db_object.uid = uid

        common_object_dict["metadata"]["updated"] = str(updated_datetime)
        common_object_dict["metadata"]["created"] = str(db_object.created)

        # In case of an unversioned object, we don't want to return uid to user queries. However,
        # the uid DB field has to be set, since it's used for uniqueness in the DB.
        if uid.startswith(unversioned_tagged_object_uid_prefix):
            common_object_dict["metadata"].pop("uid", None)

        db_object.full_object = common_object_dict

        # labels are stored in a separate table
        labels = common_object_dict["metadata"].pop("labels", {}) or {}
        update_labels(db_object, labels)

    @retry_on_conflict
    def store_feature_set(
        self,
        session,
        project,
        name,
        feature_set: mlrun.common.schemas.FeatureSet,
        tag=None,
        uid=None,
        versioned=True,
        always_overwrite=False,
    ) -> str:
        return self._store_tagged_object(
            session,
            FeatureSet,
            project,
            name,
            feature_set,
            tag=tag,
            uid=uid,
            versioned=versioned,
            always_overwrite=always_overwrite,
        )

    def _store_tagged_object(
        self,
        session,
        cls,
        project,
        name,
        tagged_object: typing.Union[
            mlrun.common.schemas.FeatureVector,
            mlrun.common.schemas.FeatureSet,
        ],
        tag=None,
        uid=None,
        versioned=True,
        always_overwrite=False,
    ):
        original_uid = uid

        # record with the given tag/uid
        _, _, existing_tagged_object = self._get_record_by_name_tag_and_uid(
            session, cls, project, name, tag, uid
        )

        tagged_object_dict = tagged_object.dict(exclude_none=True)

        # get the computed uid
        uid = self._common_object_validate_and_perform_uid_change(
            tagged_object_dict, tag, versioned, original_uid
        )

        if existing_tagged_object:
            if uid == existing_tagged_object.uid or always_overwrite:
                db_tagged_object = existing_tagged_object
            else:
                # In case an object with the given tag (or 'latest' which is the default) and name, but different uid
                # was found - Check If an object with the same computed uid but different tag already exists
                # and re-tag it.
                if self._re_tag_existing_object(session, cls, project, name, tag, uid):
                    return uid

                db_tagged_object = cls(project=project)

            self._update_db_record_from_object_dict(
                db_tagged_object, tagged_object_dict, uid
            )

            if cls == FeatureSet:
                self._update_feature_set_spec(db_tagged_object, tagged_object_dict)
            self._upsert(session, [db_tagged_object])
            if tag:
                self.tag_objects_v2(session, [db_tagged_object], project, tag)
            return uid

        # Object with the given tag/uid doesn't exist
        # Check if this is a re-tag of existing object - search by uid only
        if self._re_tag_existing_object(session, cls, project, name, tag, uid):
            return uid

        tagged_object.metadata.tag = tag
        return self._create_tagged_object(
            session, project, cls, tagged_object, versioned
        )

    def _create_tagged_object(
        self,
        session,
        project,
        cls,
        tagged_object: typing.Union[
            mlrun.common.schemas.FeatureVector,
            mlrun.common.schemas.FeatureSet,
            dict,
        ],
        versioned=True,
    ):
        uid, tag, tagged_object_dict = self._validate_and_enrich_record_for_creation(
            session, tagged_object, cls, project, versioned
        )

        db_tagged_object = cls(project=project)

        self._update_db_record_from_object_dict(
            db_tagged_object, tagged_object_dict, uid
        )
        if cls == FeatureSet:
            self._update_feature_set_spec(db_tagged_object, tagged_object_dict)

        self._upsert(session, [db_tagged_object])
        self.tag_objects_v2(session, [db_tagged_object], project, tag)

        return uid

    def _re_tag_existing_object(
        self,
        session,
        cls,
        project,
        name,
        tag,
        uid,
        obj_name_attribute: str = "name",
    ):
        _, _, existing_object = self._get_record_by_name_tag_and_uid(
            session,
            cls,
            project,
            name,
            None,
            uid,
            obj_name_attribute=obj_name_attribute,
        )
        if existing_object:
            self.tag_objects_v2(
                session,
                [existing_object],
                project,
                tag,
                obj_name_attribute=obj_name_attribute,
            )
            return existing_object

        return None

    def _validate_and_enrich_record_for_creation(
        self,
        session,
        new_object,
        db_class,
        project,
        versioned,
    ):
        object_type = new_object.__class__.__name__

        object_dict = new_object.dict(exclude_none=True)
        hash_key = fill_object_hash(object_dict, "uid", new_object.metadata.tag)

        if versioned:
            uid = hash_key
        else:
            uid = f"{unversioned_tagged_object_uid_prefix}{new_object.metadata.tag}"
            object_dict["metadata"]["uid"] = uid

        existing_object = self._get_class_instance_by_uid(
            session, db_class, new_object.metadata.name, project, uid
        )
        if existing_object:
            object_uri = generate_object_uri(
                project, new_object.metadata.name, new_object.metadata.tag
            )
            raise mlrun.errors.MLRunConflictError(
                f"Adding an already-existing {object_type} - {object_uri}"
            )

        return uid, new_object.metadata.tag, object_dict

    def _delete_project_feature_sets(self, session: Session, project: str):
        logger.debug("Removing project feature-sets from db", project=project)
        self._delete_multi_objects(
            session=session,
            main_table=FeatureSet,
            project=project,
        )

    def _list_project_feature_set_names(
        self, session: Session, project: str
    ) -> list[str]:
        return [
            name
            for (name,) in self._query(
                session, distinct(FeatureSet.name), project=project
            ).all()
        ]

    def delete_feature_set(self, session, project, name, tag=None, uid=None):
        self._delete_tagged_object(
            session,
            FeatureSet,
            project=project,
            tag=tag,
            uid=uid,
            name=name,
        )

    # ---- Feature Vectors ----
    def create_feature_vector(
        self,
        session,
        project,
        feature_vector: mlrun.common.schemas.FeatureVector,
        versioned=True,
    ) -> str:
        (
            uid,
            tag,
            feature_vector_dict,
        ) = self._validate_and_enrich_record_for_creation(
            session, feature_vector, FeatureVector, project, versioned
        )

        db_feature_vector = FeatureVector(project=project)

        self._update_db_record_from_object_dict(
            db_feature_vector, feature_vector_dict, uid
        )

        self._upsert(session, [db_feature_vector])
        self.tag_objects_v2(session, [db_feature_vector], project, tag)

        return uid

    def get_feature_vector(
        self, session, project: str, name: str, tag: str = None, uid: str = None
    ) -> mlrun.common.schemas.FeatureVector:
        feature_vector = self._get_feature_vector(session, project, name, tag, uid)
        if not feature_vector:
            feature_vector_uri = generate_object_uri(project, name, tag)
            raise mlrun.errors.MLRunNotFoundError(
                f"Feature-vector not found {feature_vector_uri}"
            )

        return feature_vector

    def _get_feature_vector(
        self,
        session,
        project: str,
        name: str,
        tag: str = None,
        uid: str = None,
    ):
        (
            computed_tag,
            feature_vector_tag_uid,
            db_feature_vector,
        ) = self._get_record_by_name_tag_and_uid(
            session, FeatureVector, project, name, tag, uid
        )
        if db_feature_vector:
            feature_vector = self._transform_feature_vector_model_to_schema(
                db_feature_vector
            )

            # If connected to a tag add it to metadata
            if feature_vector_tag_uid:
                feature_vector.metadata.tag = computed_tag
            return feature_vector
        else:
            return None

    def list_feature_vectors(
        self,
        session,
        project: str,
        name: str = None,
        tag: str = None,
        state: str = None,
        labels: list[str] = None,
        partition_by: mlrun.common.schemas.FeatureStorePartitionByField = None,
        rows_per_partition: int = 1,
        partition_sort_by: mlrun.common.schemas.SortField = None,
        partition_order: mlrun.common.schemas.OrderType = mlrun.common.schemas.OrderType.desc,
    ) -> mlrun.common.schemas.FeatureVectorsOutput:
        obj_id_tags = self._get_records_to_tags_map(
            session, FeatureVector, project, tag, name
        )

        # Query the actual objects to be returned
        query = self._query(session, FeatureVector, project=project, state=state)

        if name is not None:
            query = query.filter(
                generate_query_predicate_for_name(FeatureVector.name, name)
            )
        if tag:
            query = query.filter(FeatureVector.id.in_(obj_id_tags.keys()))
        if labels:
            query = self._add_labels_filter(session, query, FeatureVector, labels)

        if partition_by:
            self._assert_partition_by_parameters(
                mlrun.common.schemas.FeatureStorePartitionByField,
                partition_by,
                partition_sort_by,
            )
            query = self._create_partitioned_query(
                session,
                query,
                FeatureVector,
                partition_by,
                rows_per_partition,
                partition_sort_by,
                partition_order,
            )

        feature_vectors = []
        for feature_vector_record in query:
            feature_vectors.extend(
                self._generate_records_with_tags_assigned(
                    feature_vector_record,
                    self._transform_feature_vector_model_to_schema,
                    obj_id_tags,
                    tag,
                )
            )
        return mlrun.common.schemas.FeatureVectorsOutput(
            feature_vectors=feature_vectors
        )

    def list_feature_vectors_tags(
        self,
        session,
        project: str,
    ):
        query = (
            session.query(FeatureVector.name, FeatureVector.Tag.name)
            .filter(FeatureVector.Tag.project == project)
            .join(FeatureVector, FeatureVector.Tag.obj_id == FeatureVector.id)
            .distinct()
        )
        return [(project, row[0], row[1]) for row in query]

    @retry_on_conflict
    def store_feature_vector(
        self,
        session,
        project,
        name,
        feature_vector: mlrun.common.schemas.FeatureVector,
        tag=None,
        uid=None,
        versioned=True,
        always_overwrite=False,
    ) -> str:
        return self._store_tagged_object(
            session,
            FeatureVector,
            project,
            name,
            feature_vector,
            tag=tag,
            uid=uid,
            versioned=versioned,
            always_overwrite=always_overwrite,
        )

    def patch_feature_vector(
        self,
        session,
        project,
        name,
        feature_vector_update: dict,
        tag=None,
        uid=None,
        patch_mode: mlrun.common.schemas.PatchMode = mlrun.common.schemas.PatchMode.replace,
    ) -> str:
        feature_vector_record = self._get_feature_vector(
            session, project, name, tag, uid
        )
        if not feature_vector_record:
            feature_vector_uri = generate_object_uri(project, name, tag)
            raise mlrun.errors.MLRunNotFoundError(
                f"Feature-vector not found {feature_vector_uri}"
            )

        feature_vector_struct = feature_vector_record.dict(exclude_none=True)
        # using mergedeep for merging the patch content into the existing dictionary
        strategy = patch_mode.to_mergedeep_strategy()
        mergedeep.merge(feature_vector_struct, feature_vector_update, strategy=strategy)

        versioned = feature_vector_record.metadata.uid is not None

        feature_vector = mlrun.common.schemas.FeatureVector(**feature_vector_struct)
        return self.store_feature_vector(
            session,
            project,
            name,
            feature_vector,
            feature_vector.metadata.tag,
            uid,
            versioned,
            always_overwrite=True,
        )

    def delete_feature_vector(self, session, project, name, tag=None, uid=None):
        self._delete_tagged_object(
            session,
            FeatureVector,
            project=project,
            tag=tag,
            uid=uid,
            name=name,
        )

    def _delete_tagged_object(
        self,
        session,
        cls,
        project,
        tag=None,
        uid=None,
        name=None,
        key=None,
        commit=True,
        **kwargs,
    ):
        # TODO: Tag is now cascaded in the DB level so this should not be needed anymore
        if tag and uid:
            raise mlrun.errors.MLRunInvalidArgumentError(
                "Both uid and tag specified when deleting an object."
            )

        # "key" is only used for artifact objects, and "name" is used for all other tagged objects.
        # thus only one should be passed
        if name and key:
            raise mlrun.errors.MLRunInvalidArgumentError(
                "Both name and key specified when deleting an object."
            )
        if not name and not key:
            raise mlrun.errors.MLRunInvalidArgumentError(
                "Neither name nor key specified when deleting an object."
            )

        obj_name = name or key
        object_id = None

        if uid or tag:
            # try to find the object by given arguments
            query = self._query(
                session,
                cls,
                project=project,
                uid=uid,
                name=name,
                key=key,
                **kwargs,
            )

            # join on tags if given
            if tag and tag != "*":
                query = query.join(cls.Tag, cls.Tag.obj_id == cls.id)
                query = query.filter(cls.Tag.name == tag)

            object_record = query.one_or_none()

            if object_record is None:
                # object not found, nothing to delete
                return None, None

            # get the object id from the object record
            object_id = object_record.id

        if object_id:
            if not commit:
                return "id", object_id
            # deleting tags, because in sqlite the relationships aren't necessarily cascading
            self._delete(session, cls.Tag, obj_id=object_id)
            self._delete(session, cls, id=object_id)
        else:
            if not commit:
                if name:
                    return "name", obj_name
                return "key", obj_name
            # If we got here, neither tag nor uid were provided - delete all references by name.
            # deleting tags, because in sqlite the relationships aren't necessarily cascading
            identifier = {"name": obj_name} if name else {"key": obj_name}
            self._delete(session, cls.Tag, project=project, obj_name=obj_name)
            self._delete(session, cls, project=project, **identifier)

    def _resolve_class_tag_uid(self, session, cls, project, obj_name, tag_name):
        for tag in self._query(
            session, cls.Tag, project=project, obj_name=obj_name, name=tag_name
        ):
            return self._query(session, cls).get(tag.obj_id).uid
        return None

    def _resolve_class_tag_uids(
        self, session, cls, project, tag_name, obj_name=None
    ) -> list[str]:
        uids = []

        query = self._query(session, cls.Tag, project=project, name=tag_name)
        if obj_name:
            query = query.filter(
                generate_query_predicate_for_name(cls.Tag.obj_name, obj_name)
            )

        for tag in query:
            # TODO: query db in a single call
            obj = self._query(session, cls).get(tag.obj_id)
            if obj:
                uids.append(obj.uid)
        return uids

    def _attach_most_recent_artifact_query(self, session, query):
        # Create a sub query of latest uid (by updated) per (project,key)
        subq = (
            session.query(
                ArtifactV2.project,
                ArtifactV2.key,
                func.max(ArtifactV2.updated).label("max_updated"),
            )
            .group_by(
                ArtifactV2.project,
                ArtifactV2.key,
            )
            .subquery()
        )

        # Join current query with sub query on (project, key)
        return query.join(
            subq,
            and_(
                ArtifactV2.project == subq.c.project,
                ArtifactV2.key == subq.c.key,
                ArtifactV2.updated == subq.c.max_updated,
            ),
        )

    def _query(self, session, cls, **kw):
        kw = {k: v for k, v in kw.items() if v is not None}
        return session.query(cls).filter_by(**kw)

    def _get_count(self, session, cls):
        return session.query(func.count(inspect(cls).primary_key[0])).scalar()

    def _find_or_create_users(self, session, user_names):
        users = list(self._query(session, User).filter(User.name.in_(user_names)))
        new = set(user_names) - {user.name for user in users}
        if new:
            for name in new:
                user = User(name=name)
                session.add(user)
                users.append(user)
            try:
                session.commit()
            except SQLAlchemyError as err:
                session.rollback()
                raise mlrun.errors.MLRunConflictError(
                    f"Failed to add user: {err_to_str(err)}"
                ) from err
        return users

    def _get_class_instance_by_uid(self, session, cls, name, project, uid):
        query = self._query(session, cls, name=name, project=project, uid=uid)
        return query.one_or_none()

    def _get_class_latest_instance(self, session, cls, name, project):
        query = (
            session.query(cls)
            .join(cls.Tag)
            .filter(cls.project == project, cls.name == name, cls.Tag.name == "latest")
        )

        return query.one_or_none()

    def _get_run(
        self,
        session,
        uid,
        project,
        iteration,
        with_for_update=False,
        with_notifications=False,
        populate_existing=False,
    ):
        query = self._query(session, Run, uid=uid, project=project, iteration=iteration)
        if with_notifications:
            query = query.outerjoin(Run.Notification)
        if with_for_update:
            query = query.populate_existing().with_for_update()
        elif populate_existing:
            query = query.populate_existing()

        return query.one_or_none()

    def _delete_empty_labels(self, session, cls):
        session.query(cls).filter(cls.parent == NULL).delete()
        session.commit()

    def _upsert(self, session, objects, ignore=False, silent=False):
        if not objects:
            return
        for object_ in objects:
            session.add(object_)
        self._commit(session, objects, ignore, silent)

    @staticmethod
    def _commit(session, objects, ignore=False, silent=False):
        def _try_commit_obj():
            try:
                session.commit()
            except SQLAlchemyError as sql_err:
                session.rollback()
                classes = list(set([object_.__class__.__name__ for object_ in objects]))

                # if the database is locked, we raise a retryable error
                if "database is locked" in str(sql_err):
                    logger.warning(
                        "Database is locked. Retrying",
                        classes_to_commit=classes,
                        err=str(sql_err),
                    )
                    raise mlrun.errors.MLRunRuntimeError(
                        "Failed committing changes, database is locked"
                    ) from sql_err

                # the error is not retryable, so we try to identify weather there was a conflict or not
                # either way - we wrap the error with a fatal error so the retry mechanism will stop
                if not silent:
                    logger.warning(
                        "Failed committing changes to DB",
                        classes=classes,
                        err=err_to_str(sql_err),
                    )
                if not ignore:
                    # get the identifiers of the objects that failed to commit, for logging purposes
                    identifiers = ",".join(
                        object_.get_identifier_string() for object_ in objects
                    )

                    mlrun_error = mlrun.errors.MLRunRuntimeError(
                        f"Failed committing changes to DB. classes={classes} objects={identifiers}"
                    )

                    # check if the error is a conflict error
                    if any([message in str(sql_err) for message in conflict_messages]):
                        mlrun_error = mlrun.errors.MLRunConflictError(
                            f"Conflict - at least one of the objects already exists: {identifiers}"
                        )

                    # we want to keep the exception stack trace, but we also want the retry mechanism to stop
                    # so, we raise a new indicative exception from the original sql exception (this keeps
                    # the stack trace intact), and then wrap it with a fatal error (which stops the retry mechanism).
                    # Note - this way, the exception is raised from this code section, and not from the retry function.
                    try:
                        raise mlrun_error from sql_err
                    except (
                        mlrun.errors.MLRunRuntimeError,
                        mlrun.errors.MLRunConflictError,
                    ) as exc:
                        raise mlrun.errors.MLRunFatalFailureError(
                            original_exception=exc
                        )

        if config.httpdb.db.commit_retry_timeout:
            mlrun.utils.helpers.retry_until_successful(
                config.httpdb.db.commit_retry_interval,
                config.httpdb.db.commit_retry_timeout,
                logger,
                False,
                _try_commit_obj,
            )

    def _find_runs(self, session, uid, project, labels):
        labels = label_set(labels)
        if project == "*":
            project = None
        query = self._query(session, Run, project=project)
        if uid:
            # uid may be either a single uid (string) or a list of uids
            uid = mlrun.utils.helpers.as_list(uid)
            query = query.filter(Run.uid.in_(uid))
        return self._add_labels_filter(session, query, Run, labels)

    def _get_db_notifications(
        self, session, cls, name: str = None, parent_id: str = None, project: str = None
    ):
        return self._query(
            session, cls.Notification, name=name, parent_id=parent_id, project=project
        ).all()

    @staticmethod
    def _escape_characters_for_like_query(value: str) -> str:
        return (
            value.translate(value.maketrans({"_": r"\_", "%": r"\%"})) if value else ""
        )

    def _find_functions(
        self,
        session: Session,
        name: str,
        project: str,
        labels: typing.Union[str, list[str], None] = None,
        tag: typing.Optional[str] = None,
        hash_key: typing.Optional[str] = None,
        since: datetime = None,
        until: datetime = None,
        page: typing.Optional[int] = None,
        page_size: typing.Optional[int] = None,
    ) -> list[tuple[Function, str]]:
        """
        Query functions from the DB by the given filters.

        :param session: The DB session.
        :param name: The name of the function to query.
        :param project: The project of the function to query.
        :param labels: The labels of the function to query.
        :param tag: The tag of the function to query.
        :param hash_key: The hash key of the function to query.
        :param since: Filter functions that were updated after this time
        :param until: Filter functions that were updated before this time
        :param page: The page number to query.
        :param page_size: The page size to query.
        """
        query = session.query(Function, Function.Tag.name)
        query = query.filter(Function.project == project)

        if name:
            query = query.filter(generate_query_predicate_for_name(Function.name, name))

        if hash_key is not None:
            query = query.filter(Function.uid == hash_key)

        if since or until:
            since = since or datetime.min
            until = until or datetime.max
            query = query.filter(
                and_(Function.updated >= since, Function.updated <= until)
            )

        if not tag:
            # If no tag is given, we need to outer join to get all functions, even if they don't have tags.
            query = query.outerjoin(Function.Tag, Function.id == Function.Tag.obj_id)
        else:
            # Only get functions that have tags with join (faster than outer join)
            query = query.join(Function.Tag, Function.id == Function.Tag.obj_id)
            if tag != "*":
                # Filter on the specific tag
                query = query.filter(Function.Tag.name == tag)

        labels = label_set(labels)
        query = self._add_labels_filter(session, query, Function, labels)
        query = self._paginate_query(query, page, page_size)
        return query

    def _find_model_endpoints(
        self,
        session: Session,
        project: str,
        name: str,
        function_name: str,
        model_name: str,
        top_level: bool,
        labels: list[str],
        start: datetime,
        end: datetime,
        uids: list[str],
        latest_only: bool,
        page: int,
        page_size: int,
    ) -> sqlalchemy.orm.query.Query:
        """
        Query model_endpoints from the DB by the given filters.

        :param session: The DB session.
        :param project: The project of the model endpoint to query.
        :param name: The name of the model endpoint to query.
        :param function_name: The function name of the model endpoint to query.
        :param model_name: The model name of the model endpoint to query.
        :param labels: The labels of the model endpoint to query.
        :param start: Filter model endpoint that were created after this time
        :param end: Filter model endpoints that were crated before this time
        :param uids : The uids of the model endpoint to query.
        :param latest_only: If true, then return only the latest model endpoint.
        :param page: The page number to query.
        :param page_size: The page size to query.
        """
        query = session.query(ModelEndpoint)
        query = query.filter(ModelEndpoint.project == project)

        model_endpoints_table = (
            ModelEndpoint.__table__  # pyright: ignore[reportAttributeAccessIssue]
        )
        # Apply filters
        if name:
            query = self._filter_values(
                query=query,
                cls=model_endpoints_table,
                key_filter=ModelEndpointSchema.NAME,
                filtered_values=[name],
            )
        if function_name:
            query = self._filter_values(
                query=query,
                cls=model_endpoints_table,
                key_filter=ModelEndpointSchema.FUNCTION_NAME,
                filtered_values=[function_name],
            )

        if uids:
            query = self._filter_values(
                query=query,
                cls=model_endpoints_table,
                key_filter=ModelEndpointSchema.UID,
                filtered_values=uids,
                combined=False,
            )

        if top_level:
            query = self._filter_values(
                query=query,
                cls=model_endpoints_table,
                key_filter=ModelEndpointSchema.ENDPOINT_TYPE,
                filtered_values=EndpointType.top_level_list(),
                combined=False,
            )

        if model_name:
            query = query.join(ArtifactV2, ModelEndpoint.model)
            if model_name:
                query = query.filter(ArtifactV2.key == model_name)

        if start or end:
            start = start or datetime.min
            end = end or datetime.max
            query = query.filter(
                and_(ModelEndpoint.created >= start, ModelEndpoint.created <= end)
            )

        if latest_only:
            query = query.join(
                ModelEndpoint.Tag, ModelEndpoint.id == ModelEndpoint.Tag.obj_id
            )
        else:
            query = query.outerjoin(
                ModelEndpoint.Tag, ModelEndpoint.id == ModelEndpoint.Tag.obj_id
            )

        labels = label_set(labels)
        query = self._add_labels_filter(session, query, ModelEndpoint, labels)
        query = self._paginate_query(query, page, page_size)
        return query

    @staticmethod
    def _filter_values(
        query: sqlalchemy.orm.query.Query,
        cls: sqlalchemy.Table,
        key_filter: str,
        filtered_values: list,
        combined=True,
    ) -> sqlalchemy.orm.query.Query:
        """Filtering the SQL query object according to the provided filters.

        :param query:                 SQLAlchemy ORM query object. Includes the SELECT statements generated by the ORM
                                      for getting the model endpoint data from the SQL table.
        :param cls :                  SQLAlchemy table object that represents the relevant table.
        :param key_filter:            Key column to filter by.
        :param filtered_values:       List of values to filter the query the result.
        :param combined:              If true, then apply AND operator on the filtered values list. Otherwise, apply OR
                                      operator.

        return:                      SQLAlchemy ORM query object that represents the updated query with the provided
                                     filters.
        """

        if combined and len(filtered_values) > 1:
            raise mlrun.errors.MLRunInvalidArgumentError(
                "Can't apply combined policy with multiple values"
            )

        if not combined:
            return query.filter(cls.c[key_filter].in_(filtered_values))

        # Generating a tuple with the relevant filters
        filter_query = []
        for _filter in filtered_values:
            filter_query.append(cls.c[key_filter] == _filter)

        # Apply AND operator on the SQL query object with the filters tuple
        return query.filter(sqlalchemy.and_(*filter_query))

    def _delete(self, session, cls, **kw):
        query = session.query(cls).filter_by(**kw)
        for obj in query:
            session.delete(obj)
        session.commit()

    def _find_labels(self, session, cls, label_cls, labels):
        return session.query(cls).join(label_cls).filter(label_cls.name.in_(labels))

    def _add_labels_filter(self, session, query, cls, labels):
        if not labels:
            return query

        preds = []
        # Some specific handling is needed for the case of a query like "label=x&label=x=value". In this case
        # of course it should be reduced to "label=x=value". That's why we need to keep the labels that are queried
        # with values, and then remove it from the list of labels queried without value.
        label_names_with_values = set()
        label_names_no_values = set()

        for lbl in labels:
            if "=" in lbl:
                name, value = (v.strip() for v in lbl.split("=", 1))
                cond = and_(
                    generate_query_predicate_for_name(cls.Label.name, name),
                    generate_query_predicate_for_name(cls.Label.value, value),
                )
                preds.append(cond)
                label_names_with_values.add(name)
            else:
                label_names_no_values.add(lbl.strip())

        for name in label_names_no_values.difference(label_names_with_values):
            preds.append(generate_query_predicate_for_name(cls.Label.name, name))

        if len(preds) == 1:
            # A single label predicate is a common case, and there's no need to burden the DB with
            # a more complex query for that case.
            subq = session.query(cls.Label).filter(*preds).subquery("labels")
        else:
            # Basically do an "or" query on the predicates, and count how many rows each parent object has -
            # if it has as much rows as predicates, then it means it answers all the conditions.
            subq = (
                session.query(cls.Label)
                .filter(or_(*preds))
                .group_by(cls.Label.parent)
                .having(func.count(cls.Label.parent) == len(preds))
                .subquery("labels")
            )

        return query.join(subq)

    def _delete_class_labels(
        self,
        session: Session,
        cls: Any,
        project: str = "",
        name: str = "",
        key: str = "",
        uid: str = "",
        commit: bool = True,
    ):
        filters = []
        if project:
            filters.append(cls.project == project)
        if name:
            filters.append(cls.name == name)
        if key:
            filters.append(cls.key == key)
        if uid:
            filters.append(cls.uid == uid)
        query = session.query(cls.Label).join(cls).filter(*filters)

        for label in query:
            session.delete(label)
        if commit:
            session.commit()

    def _transform_schedule_record_to_scheme(
        self,
        schedule_record: Schedule,
    ) -> mlrun.common.schemas.ScheduleRecord:
        schedule = mlrun.common.schemas.ScheduleRecord.from_orm(schedule_record)
        schedule.creation_time = self._add_utc_timezone(schedule.creation_time)
        schedule.next_run_time = self._add_utc_timezone(schedule.next_run_time)
        return schedule

    @staticmethod
    def _add_utc_timezone(time_value: typing.Optional[datetime]):
        """
        sqlalchemy losing timezone information with sqlite so we're returning it
        https://stackoverflow.com/questions/6991457/sqlalchemy-losing-timezone-information-with-sqlite
        """
        if time_value:
            if time_value.tzinfo is None:
                return pytz.utc.localize(time_value)
        return time_value

    @staticmethod
    def _transform_feature_set_model_to_schema(
        feature_set_record: FeatureSet,
        tag=None,
        format_: mlrun.common.formatters.FeatureSetFormat = mlrun.common.formatters.FeatureSetFormat.full,
    ) -> mlrun.common.schemas.FeatureSet:
        feature_set_full_dict = feature_set_record.full_object
        feature_set_full_dict = mlrun.common.formatters.FeatureSetFormat.format_obj(
            feature_set_full_dict, format_
        )
        feature_set_resp = mlrun.common.schemas.FeatureSet(**feature_set_full_dict)

        feature_set_resp.metadata.tag = tag
        return feature_set_resp

    @staticmethod
    def _transform_feature_vector_model_to_schema(
        feature_vector_record: FeatureVector, tag=None, format_=None
    ) -> mlrun.common.schemas.FeatureVector:
        feature_vector_full_dict = feature_vector_record.full_object
        feature_vector_resp = mlrun.common.schemas.FeatureVector(
            **feature_vector_full_dict
        )

        feature_vector_resp.metadata.tag = tag
        feature_vector_resp.metadata.created = feature_vector_record.created
        return feature_vector_resp

    def _transform_model_endpoint_model_to_schema(
        self,
        model_endpoint_record: ModelEndpoint,
        format_: mlrun.common.formatters.ModelEndpointFormat = mlrun.common.formatters.ModelEndpointFormat.full,
    ) -> mlrun.common.schemas.ModelEndpointV2:
        model_endpoint_full_dict = model_endpoint_record.struct
        model_endpoint_full_dict[ModelEndpointSchema.UPDATED] = (
            model_endpoint_record.updated
        )
        model_endpoint_full_dict[ModelEndpointSchema.CREATED] = (
            model_endpoint_record.created
        )

        model_endpoint_full_dict = self._fill_model_endpoint_with_function_data(
            model_endpoint_record, model_endpoint_full_dict
        )
        model_endpoint_full_dict = self._fill_model_endpoint_with_model_data(
            model_endpoint_record, model_endpoint_full_dict
        )

        model_endpoint_full_dict = (
            mlrun.common.formatters.ModelEndpointFormat.format_obj(
                model_endpoint_full_dict, format_
            )
        )
        model_endpoint_resp = mlrun.common.schemas.ModelEndpointV2.from_flat_dict(
            model_endpoint_full_dict
        )

        # TODO : add the following data
        # next step in status : operative data
        # from tsdb - latency, drift_status, error_count, last_request
        # from json - current_stats, drift_measures

        return model_endpoint_resp

    @staticmethod
    def _fill_model_endpoint_with_function_data(
        model_endpoint_record: ModelEndpoint, model_endpoint_full_dict: dict
    ) -> dict:
        if model_endpoint_record.function:
            function_full_dict = model_endpoint_record.function.struct
            model_endpoint_full_dict[ModelEndpointSchema.STATE] = (
                function_full_dict.get("status", {}).get(ModelEndpointSchema.STATE)
            )
            model_endpoint_full_dict[ModelEndpointSchema.MODEL_TAG.FUNCTION_URI] = (
                f"{model_endpoint_record.project}/{function_full_dict.get('metadata', {}).get('hash')}"
            )
        return model_endpoint_full_dict

    @staticmethod
    def _fill_model_endpoint_with_model_data(
        model_endpoint_record: ModelEndpoint, model_endpoint_full_dict: dict
    ) -> dict:
        if model_endpoint_record.model:
            model_endpoint_full_dict[ModelEndpointSchema.MODEL_NAME] = (
                model_endpoint_record.model.key
            )
            try:
                model_endpoint_full_dict[ModelEndpointSchema.MODEL_TAG] = (
                    model_endpoint_record.model.tags[0].name
                )
            except IndexError:
                model_endpoint_full_dict[ModelEndpointSchema.MODEL_TAG] = ""
            model_artifact_uri = generate_artifact_uri(
                project=model_endpoint_record.project,
                key=model_endpoint_record.model.key,
                iter=model_endpoint_record.model.full_object.get("metadata", {}).get(
                    "iter"
                ),
                tree=model_endpoint_record.model.full_object.get("metadata", {}).get(
                    "tree"
                ),
            )

            model_endpoint_full_dict[ModelEndpointSchema.MODEL_URI] = (
                mlrun.datastore.get_store_uri(
                    kind=mlrun.utils.helpers.StorePrefix.Model, uri=model_artifact_uri
                )
            )

            model_endpoint_full_dict[ModelEndpointSchema.FEATURE_STATS] = (
                model_endpoint_record.model.full_object.get(
                    "spec", {}
                ).get(ModelEndpointSchema.FEATURE_STATS, {})
            )
            if not isinstance(
                model_endpoint_full_dict[ModelEndpointSchema.FEATURE_STATS], dict
            ):
                model_endpoint_full_dict[ModelEndpointSchema.FEATURE_STATS] = (
                    json.loads(model_endpoint_full_dict["feature_stats"])
                )

        return model_endpoint_full_dict

    def _transform_project_record_to_schema(
        self, session: Session, project_record: Project
    ) -> mlrun.common.schemas.ProjectOut:
        # in projects that was created before 0.6.0 the full object wasn't created properly - fix that, and return
        if not project_record.full_object:
            project = mlrun.common.schemas.Project(
                metadata=mlrun.common.schemas.ProjectMetadata(
                    name=project_record.name,
                    created=project_record.created,
                ),
                spec=mlrun.common.schemas.ProjectSpec(
                    description=project_record.description,
                    source=project_record.source,
                    default_function_node_selector=project_record.default_function_node_selector,
                ),
                status=mlrun.common.schemas.ObjectStatus(
                    state=project_record.state,
                ),
            )
            self.store_project(session, project_record.name, project)
            return mlrun.common.schemas.ProjectOut(**project.dict())
        # TODO: handle transforming the functions/workflows/artifacts references to real objects
        return mlrun.common.schemas.ProjectOut(**project_record.full_object)

    def _transform_notification_record_to_spec_and_status(
        self,
        notification_record,
    ) -> tuple[dict, dict]:
        notification_spec = self._transform_notification_record_to_schema(
            notification_record
        ).to_dict()
        notification_status = {
            "status": notification_spec.pop("status", None),
            "sent_time": notification_spec.pop("sent_time", None),
            "reason": notification_spec.pop("reason", None),
        }
        return notification_spec, notification_status

    @staticmethod
    def _transform_notification_record_to_schema(
        notification_record,
    ) -> mlrun.model.Notification:
        return mlrun.model.Notification(
            kind=notification_record.kind,
            name=notification_record.name,
            message=notification_record.message,
            severity=notification_record.severity,
            when=notification_record.when.split(","),
            condition=notification_record.condition,
            secret_params=notification_record.secret_params,
            params=notification_record.params,
            status=notification_record.status,
            sent_time=notification_record.sent_time,
            reason=notification_record.reason,
        )

    def _move_and_reorder_table_items(
        self, session, moved_object, move_to=None, move_from=None
    ):
        # If move_to is None - delete object. If move_from is None - insert a new object
        moved_object.index = move_to

        if move_from == move_to:
            # It's just modifying the same object - update and exit.
            # using merge since primary key is changing
            session.merge(moved_object)
            session.commit()
            return

        modifier = 1
        if move_from is None:
            start, end = move_to, None
        elif move_to is None:
            start, end = move_from + 1, None
            modifier = -1
        else:
            if move_from < move_to:
                start, end = move_from + 1, move_to
                modifier = -1
            else:
                start, end = move_to, move_from - 1

        query = session.query(HubSource).filter(HubSource.index >= start)
        if end:
            query = query.filter(HubSource.index <= end)

        for source_record in query:
            source_record.index = source_record.index + modifier
            # using merge since primary key is changing
            session.merge(source_record)

        if move_to:
            # using merge since primary key is changing
            session.merge(moved_object)
        else:
            session.delete(moved_object)
        session.commit()

    @staticmethod
    def _transform_hub_source_record_to_schema(
        hub_source_record: HubSource,
    ) -> mlrun.common.schemas.IndexedHubSource:
        source_full_dict = hub_source_record.full_object
        hub_source = mlrun.common.schemas.HubSource(**source_full_dict)
        return mlrun.common.schemas.IndexedHubSource(
            index=hub_source_record.index, source=hub_source
        )

    @staticmethod
    def _transform_hub_source_schema_to_record(
        hub_source_schema: mlrun.common.schemas.IndexedHubSource,
        current_object: HubSource = None,
    ):
        now = datetime.now(timezone.utc)
        if current_object:
            if current_object.name != hub_source_schema.source.metadata.name:
                raise mlrun.errors.MLRunInternalServerError(
                    "Attempt to update object while replacing its name"
                )
            created_timestamp = current_object.created
        else:
            created_timestamp = hub_source_schema.source.metadata.created or now
        updated_timestamp = hub_source_schema.source.metadata.updated or now

        hub_source_record = HubSource(
            id=current_object.id if current_object else None,
            name=hub_source_schema.source.metadata.name,
            index=hub_source_schema.index,
            created=created_timestamp,
            updated=updated_timestamp,
        )
        full_object = hub_source_schema.source.dict()
        full_object["metadata"]["created"] = str(created_timestamp)
        full_object["metadata"]["updated"] = str(updated_timestamp)
        # Make sure we don't keep any credentials in the DB. These are handled in the hub crud object.
        full_object["spec"].pop("credentials", None)

        hub_source_record.full_object = full_object
        return hub_source_record

    @staticmethod
    def _validate_and_adjust_hub_order(session, order):
        max_order = session.query(func.max(HubSource.index)).scalar()
        if not max_order or max_order < 0:
            max_order = 0

        if order == mlrun.common.schemas.hub.last_source_index:
            order = max_order + 1

        if order > max_order + 1:
            raise mlrun.errors.MLRunInvalidArgumentError(
                f"Order must not exceed the current maximal order + 1. max_order = {max_order}, order = {order}"
            )
        if order < 1:
            raise mlrun.errors.MLRunInvalidArgumentError(
                "Order of inserted source must be greater than 0 or "
                + f"{mlrun.common.schemas.hub.last_source_index} (for last). order = {order}"
            )
        return order

    # ---- Hub Sources ----
    def create_hub_source(
        self, session, ordered_source: mlrun.common.schemas.IndexedHubSource
    ):
        logger.debug(
            "Creating hub source in DB",
            index=ordered_source.index,
            name=ordered_source.source.metadata.name,
        )

        order = self._validate_and_adjust_hub_order(session, ordered_source.index)
        name = ordered_source.source.metadata.name
        source_record = self._query(session, HubSource, name=name).one_or_none()
        if source_record:
            raise mlrun.errors.MLRunConflictError(
                f"Hub source name already exists. name = {name}"
            )
        source_record = self._transform_hub_source_schema_to_record(ordered_source)

        self._move_and_reorder_table_items(
            session, source_record, move_to=order, move_from=None
        )

    @retry_on_conflict
    def store_hub_source(
        self,
        session,
        name,
        ordered_source: mlrun.common.schemas.IndexedHubSource,
    ):
        logger.debug("Storing hub source in DB", index=ordered_source.index, name=name)

        if name != ordered_source.source.metadata.name:
            raise mlrun.errors.MLRunInvalidArgumentError(
                "Conflict between resource name and metadata.name in the stored object"
            )
        order = self._validate_and_adjust_hub_order(session, ordered_source.index)

        source_record = self._query(session, HubSource, name=name).one_or_none()
        current_order = source_record.index if source_record else None
        if current_order == mlrun.common.schemas.hub.last_source_index:
            raise mlrun.errors.MLRunInvalidArgumentError(
                "Attempting to modify the global hub source."
            )
        source_record = self._transform_hub_source_schema_to_record(
            ordered_source, source_record
        )

        self._move_and_reorder_table_items(
            session, source_record, move_to=order, move_from=current_order
        )

    def list_hub_sources(self, session) -> list[mlrun.common.schemas.IndexedHubSource]:
        results = []
        query = self._query(session, HubSource).order_by(HubSource.index.desc())
        for record in query:
            ordered_source = self._transform_hub_source_record_to_schema(record)
            # Need this to make the list return such that the default source is last in the response.
            if ordered_source.index != mlrun.common.schemas.last_source_index:
                results.insert(0, ordered_source)
            else:
                results.append(ordered_source)
        return results

    def _list_hub_sources_without_transform(self, session) -> list[HubSource]:
        return self._query(session, HubSource).all()

    def delete_hub_source(self, session, name):
        logger.debug("Deleting hub source from DB", name=name)

        source_record = self._query(session, HubSource, name=name).one_or_none()
        if not source_record:
            return

        current_order = source_record.index
        if current_order == mlrun.common.schemas.hub.last_source_index:
            raise mlrun.errors.MLRunInvalidArgumentError(
                "Attempting to delete the global hub source."
            )

        self._move_and_reorder_table_items(
            session, source_record, move_to=None, move_from=current_order
        )

    def get_hub_source(
        self, session, name=None, index=None, raise_on_not_found=True
    ) -> typing.Optional[mlrun.common.schemas.IndexedHubSource]:
        source_record = self._query(
            session, HubSource, name=name, index=index
        ).one_or_none()
        if not source_record:
            log_method = logger.warning if raise_on_not_found else logger.debug
            message = f"Hub source not found. name = {name}"
            log_method(message)
            if raise_on_not_found:
                raise mlrun.errors.MLRunNotFoundError(message)

            return None

        return self._transform_hub_source_record_to_schema(source_record)

    # ---- Data Versions ----
    def get_current_data_version(
        self, session, raise_on_not_found=True
    ) -> typing.Optional[str]:
        current_data_version_record = (
            self._query(session, DataVersion)
            .order_by(DataVersion.created.desc())
            .limit(1)
            .one_or_none()
        )
        if not current_data_version_record:
            log_method = logger.warning if raise_on_not_found else logger.debug
            message = "No data version found"
            log_method(message)
            if raise_on_not_found:
                raise mlrun.errors.MLRunNotFoundError(message)
        if current_data_version_record:
            return current_data_version_record.version
        else:
            return None

    def create_data_version(self, session, version):
        logger.debug(
            "Creating data version in DB",
            version=version,
        )

        now = datetime.now(timezone.utc)
        data_version_record = DataVersion(version=version, created=now)
        self._upsert(session, [data_version_record])

    def store_alert_template(
        self, session, template: mlrun.common.schemas.AlertTemplate
    ) -> mlrun.common.schemas.AlertTemplate:
        template_record = self._get_alert_template_record(
            session, template.template_name
        )
        if not template_record:
            return self._create_alert_template(session, template)
        template_record.full_object = template.dict()

        self._upsert(session, [template_record])
        return self._transform_alert_template_record_to_schema(
            self._get_alert_template_record(session, template.template_name)
        )

    def _create_alert_template(
        self, session, template: mlrun.common.schemas.AlertTemplate
    ) -> mlrun.common.schemas.AlertTemplate:
        template_record = self._transform_alert_template_schema_to_record(template)
        self._upsert(session, [template_record])
        return self._transform_alert_template_record_to_schema(template_record)

    def delete_alert_template(self, session, name: str):
        self._delete(session, AlertTemplate, name=name)

    def list_alert_templates(self, session) -> list[mlrun.common.schemas.AlertTemplate]:
        query = self._query(session, AlertTemplate)
        return list(map(self._transform_alert_template_record_to_schema, query.all()))

    def get_alert_template(
        self, session, name: str
    ) -> mlrun.common.schemas.AlertTemplate:
        return self._transform_alert_template_record_to_schema(
            self._get_alert_template_record(session, name)
        )

    def get_all_alerts(self, session) -> list[mlrun.common.schemas.AlertConfig]:
        query = self._query(session, AlertConfig)
        return list(map(self._transform_alert_config_record_to_schema, query.all()))

    def get_num_configured_alerts(self, session) -> int:
        return self._get_count(session, AlertConfig)

    def store_alert(
        self, session, alert: mlrun.common.schemas.AlertConfig
    ) -> mlrun.common.schemas.AlertConfig:
        alert_record = self._get_alert_record(session, alert.name, alert.project)
        if not alert_record:
            return self._create_alert(session, alert)
        alert_record.full_object = alert.dict()
        alert_state = self.get_alert_state(session, alert_record.id)

        self._delete_alert_notifications(session, alert.name, alert, alert.project)
        self._store_notifications(
            session,
            AlertConfig,
            alert.get_raw_notifications(),
            alert_record.id,
            alert.project,
        )

        self._upsert(session, [alert_record, alert_state])
        return self.get_alert_by_id(session, alert_record.id)

    def _create_alert(
        self, session, alert: mlrun.common.schemas.AlertConfig
    ) -> mlrun.common.schemas.AlertConfig:
        alert_record = self._transform_alert_config_schema_to_record(alert)
        self._upsert(session, [alert_record])

        alert_record = self._get_alert_record(
            session, alert_record.name, alert_record.project
        )

        self._store_notifications(
            session,
            AlertConfig,
            alert.get_raw_notifications(),
            alert_record.id,
            alert.project,
        )
        self.create_alert_state(session, alert_record)

        return self._transform_alert_config_record_to_schema(alert_record)

    def delete_alert(self, session, project: str, name: str):
        self._delete(session, AlertConfig, project=project, name=name)

    def list_alerts(
        self, session, project: str = None
    ) -> list[mlrun.common.schemas.AlertConfig]:
        query = self._query(session, AlertConfig)

        if project and project != "*":
            query = query.filter(AlertConfig.project == project)

        alerts = list(map(self._transform_alert_config_record_to_schema, query.all()))
        for alert in alerts:
            self.enrich_alert(session, alert)
        return alerts

    def get_alert(
        self, session, project: str, name: str
    ) -> mlrun.common.schemas.AlertConfig:
        return self._transform_alert_config_record_to_schema(
            self._get_alert_record(session, name, project)
        )

    def get_alert_by_id(
        self, session, alert_id: int
    ) -> mlrun.common.schemas.AlertConfig:
        return self._transform_alert_config_record_to_schema(
            self._get_alert_record_by_id(session, alert_id)
        )

    def enrich_alert(self, session, alert: mlrun.common.schemas.AlertConfig):
        state = self.get_alert_state(session, alert.id)
        alert.state = (
            mlrun.common.schemas.AlertActiveState.ACTIVE
            if state.active
            else mlrun.common.schemas.AlertActiveState.INACTIVE
        )
        alert.count = state.count
        alert.created = state.created

        def _enrich_notification(_notification):
            _notification = _notification.to_dict()
            # we don't want to return the secret
            del _notification["secret_params"]

            if not isinstance(_notification["when"], list):
                _notification["when"] = [_notification["when"]]
            return _notification

        notifications = [
            mlrun.common.schemas.notification.Notification(
                **_enrich_notification(notification)
            )
            for notification in self._get_db_notifications(
                session, AlertConfig, parent_id=alert.id
            )
        ]

        cooldowns = [
            notification.cooldown_period for notification in alert.notifications
        ]

        alert.notifications = [
            mlrun.common.schemas.alert.AlertNotification(
                cooldown_period=cooldown, notification=notification
            )
            for cooldown, notification in zip(cooldowns, notifications)
        ]

    @staticmethod
    def _transform_alert_template_schema_to_record(
        alert_template: mlrun.common.schemas.AlertTemplate,
    ) -> AlertTemplate:
        template_record = AlertTemplate(
            id=alert_template.template_id,
            name=alert_template.template_name,
        )
        template_record.full_object = alert_template.dict()
        return template_record

    @staticmethod
    def _transform_alert_template_record_to_schema(
        template_record: AlertTemplate,
    ) -> mlrun.common.schemas.AlertTemplate:
        if template_record is None:
            return None

        template = mlrun.common.schemas.AlertTemplate(**template_record.full_object)
        template.template_id = template_record.id
        return template

    @staticmethod
    def _transform_alert_config_record_to_schema(
        alert_config_record: AlertConfig,
    ) -> mlrun.common.schemas.AlertConfig:
        if alert_config_record is None:
            return None

        alert = mlrun.common.schemas.AlertConfig(**alert_config_record.full_object)
        alert.id = alert_config_record.id
        return alert

    @staticmethod
    def _transform_alert_config_schema_to_record(
        alert: mlrun.common.schemas.AlertConfig,
    ) -> AlertConfig:
        alert_record = AlertConfig(
            id=alert.id,
            name=alert.name,
            project=alert.project,
        )
        alert_record.full_object = alert.dict()
        return alert_record

    def _get_alert_template_record(self, session, name: str) -> AlertTemplate:
        return self._query(session, AlertTemplate, name=name).one_or_none()

    def _get_alert_record(self, session, name: str, project: str) -> AlertConfig:
        return self._query(
            session, AlertConfig, name=name, project=project
        ).one_or_none()

    def _get_alert_record_by_id(self, session, alert_id: int) -> AlertConfig:
        return self._query(session, AlertConfig, id=alert_id).one_or_none()

    def store_alert_state(
        self,
        session,
        project: str,
        name: str,
        last_updated: datetime,
        count: typing.Optional[int] = None,
        active: bool = False,
        obj: typing.Optional[dict] = None,
    ):
        alert = self.get_alert(session, project, name)
        state = self.get_alert_state(session, alert.id)
        if count is not None:
            state.count = count
        state.last_updated = last_updated
        state.active = active
        if obj is not None:
            state.full_object = obj
        self._upsert(session, [state])

    def get_alert_state(self, session, alert_id: int) -> AlertState:
        return self._query(session, AlertState, parent_id=alert_id).one()

    def get_alert_state_dict(self, session, alert_id: int) -> dict:
        state = self.get_alert_state(session, alert_id)
        if state is not None:
            return state.to_dict()

    def create_alert_state(self, session, alert_record):
        state = AlertState(count=0, parent_id=alert_record.id)
        self._upsert(session, [state])

    def delete_alert_notifications(
        self,
        session,
        project: str,
    ):
        if resp := self._query(session, AlertConfig, project=project).all():
            for alert in resp:
                self._delete_alert_notifications(
                    session, alert.name, alert, project, commit=False
                )
                session.delete(alert)

            session.commit()

    def _delete_alert_notifications(
        self, session, name: str, alert: AlertConfig, project: str, commit: bool = True
    ):
        query = self._get_db_notifications(
            session, AlertConfig, None, alert.id, project
        )
        for notification in query:
            session.delete(notification)

        if commit:
            session.commit()

    # ---- Background Tasks ----

    @retry_on_conflict
    def store_background_task(
        self,
        session,
        name: str,
        project: str,
        state: str = mlrun.common.schemas.BackgroundTaskState.running,
        timeout: int = None,
        error: str = None,
    ):
        error = server.api.db.sqldb.helpers.ensure_max_length(error)
        background_task_record = self._query(
            session,
            BackgroundTask,
            name=name,
            project=project,
        ).one_or_none()
        now = mlrun.utils.now_date()
        if background_task_record:
            # we don't want to be able to change state after it reached terminal state
            if (
                background_task_record.state
                in mlrun.common.schemas.BackgroundTaskState.terminal_states()
                and state != background_task_record.state
            ):
                raise mlrun.errors.MLRunRuntimeError(
                    "Background task already reached terminal state, can not change to another state. Failing"
                )

            if timeout and mlrun.mlconf.background_tasks.timeout_mode == "enabled":
                background_task_record.timeout = int(timeout)
            background_task_record.state = state
            background_task_record.error = error
            background_task_record.updated = now
        else:
            if mlrun.mlconf.background_tasks.timeout_mode == "disabled":
                timeout = None

            background_task_record = BackgroundTask(
                name=name,
                project=project,
                state=state,
                created=now,
                updated=now,
                timeout=int(timeout) if timeout else None,
                error=error,
            )
        self._upsert(session, [background_task_record])

    def get_background_task(
        self,
        session: Session,
        name: str,
        project: str,
        background_task_exceeded_timeout_func,
    ) -> mlrun.common.schemas.BackgroundTask:
        background_task_record = self._get_background_task_record(
            session, name, project
        )
        background_task_record = self._apply_background_task_timeout(
            session,
            background_task_exceeded_timeout_func,
            background_task_record,
        )

        return self._transform_background_task_record_to_schema(background_task_record)

    def list_background_tasks(
        self,
        session,
        project: str,
        background_task_exceeded_timeout_func,
        states: typing.Optional[list[str]] = None,
        created_from: datetime = None,
        created_to: datetime = None,
        last_update_time_from: datetime = None,
        last_update_time_to: datetime = None,
    ) -> list[mlrun.common.schemas.BackgroundTask]:
        background_tasks = []
        query = self._list_project_background_tasks(session, project)
        if states is not None:
            query = query.filter(BackgroundTask.state.in_(states))
        if created_from is not None:
            query = query.filter(BackgroundTask.created >= created_from)
        if created_to is not None:
            query = query.filter(BackgroundTask.created <= created_to)
        if last_update_time_from is not None:
            query = query.filter(BackgroundTask.updated >= last_update_time_from)
        if last_update_time_to is not None:
            query = query.filter(BackgroundTask.updated <= last_update_time_to)

        background_task_records = query.all()
        for background_task_record in background_task_records:
            background_task_record = self._apply_background_task_timeout(
                session,
                background_task_exceeded_timeout_func,
                background_task_record,
            )

            # retest state after applying timeout
            if states and background_task_record.state not in states:
                continue

            background_tasks.append(
                self._transform_background_task_record_to_schema(background_task_record)
            )

        return background_tasks

    def delete_background_task(self, session: Session, name: str, project: str):
        self._delete(session, BackgroundTask, name=name, project=project)

    def _apply_background_task_timeout(
        self,
        session: Session,
        background_task_exceeded_timeout_func: typing.Callable,
        background_task_record: BackgroundTask,
    ):
        if (
            background_task_exceeded_timeout_func
            and background_task_exceeded_timeout_func(
                background_task_record.updated,
                background_task_record.timeout,
                background_task_record.state,
            )
        ):
            # lazy update of state, only if get background task was requested and the timeout for the update passed
            # and the task still in progress then we change to failed
            self.store_background_task(
                session,
                background_task_record.name,
                background_task_record.project,
                mlrun.common.schemas.background_task.BackgroundTaskState.failed,
            )
            background_task_record = self._get_background_task_record(
                session, background_task_record.name, background_task_record.project
            )
        return background_task_record

    @staticmethod
    def _transform_background_task_record_to_schema(
        background_task_record: BackgroundTask,
    ) -> mlrun.common.schemas.BackgroundTask:
        return mlrun.common.schemas.BackgroundTask(
            metadata=mlrun.common.schemas.BackgroundTaskMetadata(
                name=background_task_record.name,
                project=background_task_record.project,
                created=background_task_record.created,
                updated=background_task_record.updated,
                timeout=background_task_record.timeout,
            ),
            spec=mlrun.common.schemas.BackgroundTaskSpec(),
            status=mlrun.common.schemas.BackgroundTaskStatus(
                state=background_task_record.state,
                error=background_task_record.error,
            ),
        )

    def _list_project_background_task_names(
        self, session: Session, project: str
    ) -> list[str]:
        return [
            name
            for (name,) in self._query(
                session, distinct(BackgroundTask.name), project=project
            ).all()
        ]

    def _list_project_background_tasks(self, session: Session, project: str):
        return self._query(session, BackgroundTask, project=project)

    def _delete_project_background_tasks(self, session: Session, project: str):
        logger.debug("Removing project background tasks from db", project=project)
        self._delete_multi_objects(
            session=session,
            main_table=BackgroundTask,
            project=project,
        )

    def _get_background_task_record(
        self,
        session: Session,
        name: str,
        project: str,
        raise_on_not_found: bool = True,
    ) -> typing.Optional[BackgroundTask]:
        background_task_record = self._query(
            session, BackgroundTask, name=name, project=project
        ).one_or_none()
        if not background_task_record:
            if not raise_on_not_found:
                return None
            raise mlrun.errors.MLRunNotFoundError(
                f"Background task not found: name={name}, project={project}"
            )
        return background_task_record

    # ---- Run Notifications ----
    def store_run_notifications(
        self,
        session,
        notification_objects: list[mlrun.model.Notification],
        run_uid: str,
        project: str,
    ):
        # iteration is 0, as we don't support multiple notifications per hyper param run, only for the whole run
        run = self._get_run(session, run_uid, project, 0)
        if not run:
            raise mlrun.errors.MLRunNotFoundError(
                f"Run not found: uid={run_uid}, project={project}"
            )

        self._store_notifications(session, Run, notification_objects, run.id, project)

    def store_alert_notifications(
        self,
        session,
        notification_objects: list[mlrun.model.Notification],
        alert_id: str,
        project: str,
    ):
        if self._get_alert_record_by_id(session, alert_id):
            self._store_notifications(
                session, AlertConfig, notification_objects, alert_id, project
            )
        else:
            raise mlrun.errors.MLRunNotFoundError(
                f"Alert not found: uid={alert_id}, project={project}"
            )

    def _store_notifications(
        self,
        session,
        cls,
        notification_objects: list[mlrun.model.Notification],
        parent_id: str,
        project: str,
    ):
        db_notifications = {
            notification.name: notification
            for notification in self._get_db_notifications(
                session, cls, parent_id=parent_id
            )
        }
        notifications = []
        logger.debug(
            "Storing notifications",
            notifications_length=len(notification_objects),
            parent_id=parent_id,
            project=project,
        )
        for notification_model in notification_objects:
            new_notification = False
            notification = db_notifications.get(notification_model.name, None)
            if not notification:
                new_notification = True
                notification = cls.Notification(
                    name=notification_model.name, parent_id=parent_id, project=project
                )

            notification.kind = notification_model.kind
            notification.message = notification_model.message or ""
            notification.severity = (
                notification_model.severity
                or mlrun.common.schemas.NotificationSeverity.INFO
            )
            notification.when = ",".join(notification_model.when or [])
            notification.condition = notification_model.condition or ""
            notification.secret_params = notification_model.secret_params
            notification.params = notification_model.params
            notification.status = (
                notification_model.status
                or mlrun.common.schemas.NotificationStatus.PENDING
            )
            notification.sent_time = notification_model.sent_time
            notification.reason = notification_model.reason

            logger.debug(
                f"Storing {'new' if new_notification else 'existing'} notification",
                notification_name=notification.name,
                notification_status=notification.status,
                parent_id=parent_id,
                project=project,
            )
            notifications.append(notification)

        self._upsert(session, notifications)

    def list_run_notifications(
        self,
        session,
        run_uid: str,
        project: str = "",
    ) -> list[mlrun.model.Notification]:
        # iteration is 0, as we don't support multiple notifications per hyper param run, only for the whole run
        run = self._get_run(session, run_uid, project, 0)
        if not run:
            return []

        return [
            self._transform_notification_record_to_schema(notification)
            for notification in self._query(
                session, Run.Notification, parent_id=run.id
            ).all()
        ]

    def delete_run_notifications(
        self,
        session,
        name: str = None,
        run_uid: str = None,
        project: str = None,
        commit: bool = True,
    ):
        run_id = None
        if run_uid:
            # iteration is 0, as we don't support multiple notifications per hyper param run, only for the whole run
            run = self._get_run(session, run_uid, project, 0)
            if not run:
                raise mlrun.errors.MLRunNotFoundError(
                    f"Run not found: uid={run_uid}, project={project}"
                )
            run_id = run.id

        project = project or config.default_project
        if project == "*":
            project = None

        query = self._get_db_notifications(session, Run, name, run_id, project)
        for notification in query:
            session.delete(notification)

        if commit:
            session.commit()

    def set_run_notifications(
        self,
        session: Session,
        project: str,
        notifications: list[mlrun.model.Notification],
        identifier: mlrun.common.schemas.RunIdentifier,
        **kwargs,
    ):
        """
        Set notifications for a run. This will replace any existing notifications.
        :param session: SQLAlchemy session
        :param project: Project name
        :param notifications: List of notifications to set
        :param identifier: Run identifier
        :param kwargs: Ignored additional arguments (for interfacing purposes)
        """
        run = self._get_run(session, identifier.uid, project, None)
        if not run:
            raise mlrun.errors.MLRunNotFoundError(
                f"Run not found: project={project}, uid={identifier.uid}"
            )

        run.struct.setdefault("spec", {})["notifications"] = [
            notification.to_dict() for notification in notifications
        ]

        # update run, delete and store notifications all in one transaction.
        # using session.add instead of upsert, so we don't commit the run.
        # the commit will happen at the end (in store_run_notifications, or manually at the end).
        session.add(run)
        self.delete_run_notifications(
            session, run_uid=run.uid, project=project, commit=False
        )
        if notifications:
            self.store_run_notifications(
                session,
                notification_objects=notifications,
                run_uid=run.uid,
                project=project,
            )
        self._commit(session, [run], ignore=True)

    # ---- Data Store ----
    def store_datastore_profile(
        self, session, info: mlrun.common.schemas.DatastoreProfile
    ):
        """
        Create or replace a datastore profile.
        :param session: SQLAlchemy session
        :param info: datastore profile
        :returns: None
        """
        info.project = info.project or config.default_project
        profile = self._query(
            session, DatastoreProfile, name=info.name, project=info.project
        ).one_or_none()
        if profile:
            profile.type = info.type
            profile.full_object = info.object
            self._commit(session, [profile])
        else:
            profile = DatastoreProfile(
                name=info.name,
                type=info.type,
                project=info.project,
                full_object=info.object,
            )
            self._upsert(session, [profile])

    def get_datastore_profile(
        self,
        session,
        profile: str,
        project: str,
    ):
        """
        get a datastore profile.
        :param session: SQLAlchemy session
        :param profile: name of the profile
        :param project: Name of the project
        :returns: None
        """
        project = project or config.default_project
        res = self._query(session, DatastoreProfile, name=profile, project=project)
        if res.first():
            return self._transform_datastore_profile_model_to_schema(res.first())
        else:
            raise mlrun.errors.MLRunNotFoundError(
                f"Datastore profile '{profile}' not found in project '{project}'"
            )

    def delete_datastore_profile(
        self,
        session,
        profile: str,
        project: str,
    ):
        project = project or config.default_project
        res = self._query(session, DatastoreProfile, name=profile, project=project)
        if res.first():
            session.delete(res.first())
            session.commit()
        else:
            raise mlrun.errors.MLRunNotFoundError(
                f"Datastore profile '{profile}' not found in project '{project}'"
            )

    def list_datastore_profiles(
        self,
        session,
        project: str,
    ):
        """
        list all datastore profiles for a project.
        :param session: SQLAlchemy session
        :param project: Name of the project
        :returns: List of DatatoreProfile objects (only the public portion of it)
        """
        project = project or config.default_project
        datastore_records = self._query(session, DatastoreProfile, project=project)
        return [
            self._transform_datastore_profile_model_to_schema(datastore_record)
            for datastore_record in datastore_records
        ]

    def _delete_project_datastore_profiles(
        self,
        session,
        project: str,
    ):
        """
        Delete all datastore profiles.
        :param session: SQLAlchemy session
        :param project: Name of the project
        :returns: None
        """
        project = project or config.default_project
        logger.debug("Removing project datastore profiles from db", project=project)
        self._delete_multi_objects(
            session=session,
            main_table=DatastoreProfile,
            project=project,
        )

    @staticmethod
    def _transform_datastore_profile_model_to_schema(
        db_object,
    ) -> mlrun.common.schemas.DatastoreProfile:
        return mlrun.common.schemas.DatastoreProfile(
            name=db_object.name,
            type=db_object.type,
            object=db_object.full_object,
            project=db_object.project,
        )

    # --- Pagination ---
    def store_paginated_query_cache_record(
        self,
        session,
        user: str,
        function: str,
        current_page: int,
        page_size: int,
        kwargs: dict,
    ):
        # generate key hash from user, function, current_page and kwargs
        key = hashlib.sha256(
            f"{user}/{function}/{page_size}/{kwargs}".encode()
        ).hexdigest()
        existing_record = self.get_paginated_query_cache_record(session, key)
        if existing_record:
            existing_record.current_page = current_page
            existing_record.last_accessed = datetime.now(timezone.utc)
            param_record = existing_record
        else:
            param_record = PaginationCache(
                key=key,
                user=user,
                function=function,
                current_page=current_page,
                page_size=page_size,
                kwargs=kwargs,
                last_accessed=datetime.now(timezone.utc),
            )

        self._upsert(session, [param_record])
        return key

    def get_paginated_query_cache_record(
        self,
        session,
        key: str,
    ):
        return self._query(session, PaginationCache, key=key).one_or_none()

    def list_paginated_query_cache_record(
        self,
        session,
        key: str = None,
        user: str = None,
        function: str = None,
        last_accessed_before: datetime = None,
        order_by: typing.Optional[mlrun.common.schemas.OrderType] = None,
        as_query: bool = False,
    ):
        query = self._query(session, PaginationCache)
        if key:
            query = query.filter(PaginationCache.key == key)
        if user:
            query = query.filter(PaginationCache.user == user)
        if function:
            query = query.filter(PaginationCache.function == function)
        if last_accessed_before:
            query = query.filter(PaginationCache.last_accessed < last_accessed_before)

        if order_by:
            query = query.order_by(
                order_by.to_order_by_predicate(PaginationCache.last_accessed)
            )

        if as_query:
            return query

        return query.all()

    def delete_paginated_query_cache_record(
        self,
        session,
        key: str,
    ):
        self._delete(session, PaginationCache, key=key)

    def store_time_window_tracker_record(
        self,
        session: Session,
        key: str,
        timestamp: typing.Optional[datetime] = None,
        max_window_size_seconds: typing.Optional[int] = None,
    ) -> TimeWindowTracker:
        time_window_tracker_record = self.get_time_window_tracker_record(
            session, key=key, raise_on_not_found=False
        )
        if not time_window_tracker_record:
            time_window_tracker_record = TimeWindowTracker(key=key)

        if timestamp:
            time_window_tracker_record.timestamp = timestamp
        if max_window_size_seconds:
            time_window_tracker_record.max_window_size_seconds = max_window_size_seconds

        self._upsert(session, [time_window_tracker_record])
        return time_window_tracker_record

    def get_time_window_tracker_record(
        self, session, key: str, raise_on_not_found: bool = True
    ) -> TimeWindowTracker:
        time_window_tracker_record = self._query(
            session, TimeWindowTracker, key=key
        ).one_or_none()
        if not time_window_tracker_record and raise_on_not_found:
            raise mlrun.errors.MLRunNotFoundError(
                f"Time window tracker record not found: key={key}"
            )
        return time_window_tracker_record

    def store_model_endpoint(
        self,
        session,
        model_endpoint: mlrun.common.schemas.ModelEndpointV2,
        name: str,
        project: str,
    ) -> str:
        logger.debug(
            "Storing Model Endpoint to DB",
            name=name,
            project=project,
            metadata=model_endpoint.metadata,
        )
        body_name = model_endpoint.metadata.name
        if body_name and body_name != name:
            raise mlrun.errors.MLRunInvalidArgumentError(
                f"Conflict between requested name and name in MEP body, MEP name is {name} while body_name is"
                f" {body_name}"
            )
        body_project = model_endpoint.metadata.project
        if body_project and body_project != project:
            raise mlrun.errors.MLRunInvalidArgumentError(
                f"Conflict between requested project and project in MEP body, MEP project is {project} "
                f"while body_project is {body_project}"
            )

        created_time = datetime.now(timezone.utc)
        uid = fill_model_endpoint_hash(
            model_endpoint, created_time.isoformat(sep=" ", timespec="microseconds")
        )

        mep = ModelEndpoint(
            name=name,
            project=project,
            uid=uid,
            created=created_time,
            function_name=model_endpoint.spec.function_name,
            function_uid=model_endpoint.spec.function_uid,
            model_uid=model_endpoint.spec.model_uid,
            updated=created_time,
            endpoint_type=model_endpoint.metadata.endpoint_type,
        )

        update_labels(mep, model_endpoint.metadata.labels)
        mep.struct = model_endpoint.flat_dict(exclude=model_endpoint._operative_data())
        self._upsert(session, [mep])
        self.tag_objects_v2(session, [mep], project, "latest")
        return uid

    def get_model_endpoint(
        self,
        session,
        project: str,
        name: str,
        uid: typing.Optional[str] = None,
    ) -> mlrun.common.schemas.ModelEndpointV2:
        mep_record = self._get_model_endpoint(session, project, name, uid)
        if not mep_record:
            raise mlrun.errors.MLRunNotFoundError(
                f"Model Endpoint not found in project {project} with name {name}"
            )
        return self._transform_model_endpoint_model_to_schema(mep_record)

    def update_model_endpoint(
        self,
        session,
        project: str,
        name: str,
        attributes: dict,
        uid: typing.Optional[str] = None,
    ) -> str:
        mep_record = self._get_model_endpoint(session, project, name, uid)
        updated = datetime.now(timezone.utc)
        if mep_record:
            struct = mep_record.struct
            for key, val in attributes.items():
                update_in(struct, key, val)
            mep_record.struct = struct
            mep_record.updated = updated
            self._upsert(session, [mep_record])
            return mep_record.uid
        else:
            raise mlrun.errors.MLRunNotFoundError(
                f"Model Endpoint not found in project {project} with name {name}"
            )

    def list_model_endpoints(
        self,
        session,
        project: str,
        name: typing.Optional[str] = None,
        function_name: typing.Optional[str] = None,
        model_name: typing.Optional[str] = None,
        top_level: typing.Optional[bool] = None,
        labels: typing.Optional[list[str]] = None,
        start: typing.Optional[datetime] = None,
        end: typing.Optional[datetime] = None,
        uids: typing.Optional[list[str]] = None,
        latest_only: bool = False,
        page: typing.Optional[int] = None,
        page_size: typing.Optional[int] = None,
    ) -> list[mlrun.common.schemas.ModelEndpointV2]:
        model_endpoints: list[mlrun.common.schemas.ModelEndpointV2] = []
        for mep_record in self._find_model_endpoints(
            session=session,
            name=name,
            project=project,
            labels=labels,
            function_name=function_name,
            model_name=model_name,
            top_level=top_level,
            start=start,
            end=end,
            uids=uids,
            latest_only=latest_only,
            page=page,
            page_size=page_size,
        ):
            model_endpoints.append(
                self._transform_model_endpoint_model_to_schema(mep_record)
            )
        return model_endpoints

    def delete_model_endpoint(
        self,
        session,
        project: str,
        name: str,
        uid: str,
    ) -> None:
        logger.debug(
            "Removing model endpoint from db", project=project, name=name, uid=uid
        )
        if uid != "*":
            self._delete(session, ModelEndpoint, project=project, name=name, uid=uid)
        else:
            self._delete(session, ModelEndpoint, project=project, name=name)

    def delete_model_endpoints(
        self, session: Session, project: str, names: typing.Union[str, list[str]]
    ) -> None:
        logger.debug("Removing model endpoints from db", project=project, name=names)

        self._delete_multi_objects(
            session=session,
            main_table=ModelEndpoint,
            related_tables=[ModelEndpoint.Tag, ModelEndpoint.Label],
            project=project,
            main_table_identifier=ModelEndpoint.name if names else None,
            main_table_identifier_values=names,
        )

    # ---- Utils ----
    def delete_table_records(
        self,
        session: Session,
        table: type[Base],
        raise_on_not_exists=True,
    ):
        """Delete all records from a table

        :param session: SQLAlchemy session
        :param table: the table class
        :param raise_on_not_exists: raise an error if the table does not exist
        """
        return self.delete_table_records_by_name(
            session, table.__tablename__, raise_on_not_exists
        )

    def delete_table_records_by_name(
        self,
        session: Session,
        table_name: str,
        raise_on_not_exists=True,
    ):
        """
        Delete a table by its name

        :param session: SQLAlchemy session
        :param table_name: table name
        :param raise_on_not_exists: raise an error if the table does not exist
        """

        # sanitize table name to prevent SQL injection, by removing all non-alphanumeric characters or underscores
        sanitized_table_name = re.sub(r"[^a-zA-Z0-9_]", "", table_name)

        # checking if the table exists can also help prevent SQL injection
        if self._is_table_exists(session, sanitized_table_name):
            truncate_statement = text(f"DELETE FROM {sanitized_table_name}")
            session.execute(truncate_statement)
            session.commit()
            return

        if raise_on_not_exists:
            raise mlrun.errors.MLRunNotFoundError(
                f"Table not found: {sanitized_table_name}"
            )
        logger.warning(
            "Table not found, skipping delete",
            table_name=sanitized_table_name,
        )

    @staticmethod
    def _is_table_exists(session: Session, table_name: str) -> bool:
        """
        Check if a table exists

        :param table_name: table name
        :return: True if the table exists, False otherwise
        """
        metadata = MetaData(bind=session.bind)
        metadata.reflect()
        return table_name in metadata.tables.keys()

    @staticmethod
    def _paginate_query(query, page: int = None, page_size: int = None):
        if page is not None:
            page_size = page_size or config.httpdb.pagination.default_page_size
            if query.count() < page_size * (page - 1):
                raise StopIteration
            query = query.limit(page_size).offset((page - 1) * page_size)

        return query<|MERGE_RESOLUTION|>--- conflicted
+++ resolved
@@ -28,13 +28,9 @@
 import fastapi.concurrency
 import mergedeep
 import pytz
-<<<<<<< HEAD
 import sqlalchemy
 from sqlalchemy import (
-=======
-from sqlalchemy import (
     Column,
->>>>>>> 84e94022
     MetaData,
     and_,
     case,
