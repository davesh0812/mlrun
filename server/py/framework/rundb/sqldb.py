--- conflicted
+++ resolved
@@ -1023,7 +1023,6 @@
     def list_model_endpoints(
         self,
         project: str,
-<<<<<<< HEAD
         name: Optional[str] = None,
         function_name: Optional[str] = None,
         model_name: Optional[str] = None,
@@ -1035,17 +1034,6 @@
         uids: Optional[list[str]] = None,
         latest_only: bool = False,
     ) -> mlrun.common.schemas.ModelEndpointList:
-=======
-        model: Optional[str] = None,
-        function: Optional[str] = None,
-        labels: Optional[list[str]] = None,
-        start: str = "now-1h",
-        end: str = "now",
-        metrics: Optional[list[str]] = None,
-        top_level: bool = False,
-        uids: Optional[list[str]] = None,
-    ) -> list[mlrun.model_monitoring.model_endpoint.ModelEndpoint]:
->>>>>>> 06c5da78
         raise NotImplementedError()
 
     def get_model_endpoint(
