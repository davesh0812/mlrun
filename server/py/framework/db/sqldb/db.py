# Copyright 2023 Iguazio
#
# Licensed under the Apache License, Version 2.0 (the "License");
# you may not use this file except in compliance with the License.
# You may obtain a copy of the License at
#
#   http://www.apache.org/licenses/LICENSE-2.0
#
# Unless required by applicable law or agreed to in writing, software
# distributed under the License is distributed on an "AS IS" BASIS,
# WITHOUT WARRANTIES OR CONDITIONS OF ANY KIND, either express or implied.
# See the License for the specific language governing permissions and
# limitations under the License.
#
import asyncio
import collections
import functools
import hashlib
import pathlib
import re
import typing
import urllib.parse
from copy import deepcopy
from datetime import datetime, timedelta, timezone
from typing import Any, Optional, Union

import fastapi.concurrency
import mergedeep
import pytz
import sqlalchemy
from sqlalchemy import (
    Column,
    MetaData,
    and_,
    case,
    delete,
    distinct,
    func,
    or_,
    select,
    text,
)
from sqlalchemy.exc import SQLAlchemyError
from sqlalchemy.inspection import inspect
from sqlalchemy.orm import Session, aliased

import mlrun
import mlrun.common.constants as mlrun_constants
import mlrun.common.formatters
import mlrun.common.model_monitoring
import mlrun.common.runtimes.constants
import mlrun.common.schemas
import mlrun.common.types
import mlrun.errors
import mlrun.k8s_utils
import mlrun.model
import mlrun.utils.db
from mlrun.artifacts.base import fill_artifact_object_hash
from mlrun.common.schemas.feature_store import (
    FeatureSetDigestOutputV2,
    FeatureSetDigestSpecV2,
)
from mlrun.common.schemas.model_monitoring import EndpointType, ModelEndpointSchema
from mlrun.config import config
from mlrun.errors import err_to_str
from mlrun.lists import ArtifactList, RunList
from mlrun.model import RunObject
from mlrun.utils import (
    fill_function_hash,
    fill_object_hash,
    generate_artifact_uri,
    generate_object_uri,
    get_in,
    is_legacy_artifact,
    logger,
    update_in,
    validate_artifact_key_name,
    validate_tag_name,
)

import framework.db.session
import framework.utils.helpers
from framework.db.base import DBInterface
from framework.db.sqldb.helpers import (
    MemoizationCache,
    generate_query_for_name_with_wildcard,
    generate_query_predicate_for_name,
    generate_time_range_query,
    label_set,
    run_labels,
    run_start_time,
    run_state,
    update_labels,
)
from framework.db.sqldb.models import (
    AlertActivation,
    AlertConfig,
    AlertState,
    AlertTemplate,
    Artifact,
    ArtifactV2,
    BackgroundTask,
    Base,
    DatastoreProfile,
    DataVersion,
    Entity,
    Feature,
    FeatureSet,
    FeatureVector,
    Function,
    HubSource,
    Log,
    ModelEndpoint,
    PaginationCache,
    Project,
    ProjectSummary,
    Run,
    Schedule,
    TimeWindowTracker,
    User,
    _labeled,
    _tagged,
    _with_notifications,
)

NULL = None  # Avoid flake8 issuing warnings when comparing in filter
unversioned_tagged_object_uid_prefix = "unversioned-"

conflict_messages = [
    "(sqlite3.IntegrityError) UNIQUE constraint failed",
    "(pymysql.err.IntegrityError) (1062",
    "(pymysql.err.IntegrityError) (1586",
]


def retry_on_conflict(function):
    """
    Most of our store_x functions starting from doing get, then if nothing is found creating the object otherwise
    updating attributes on the existing object. On the SQL level this translates to either INSERT or UPDATE queries.
    Sometimes we have a race condition in which two requests do the get, find nothing, create a new object, but only the
    SQL query of the first one will succeed, the second will get a conflict error, in that case, a retry like we're
    doing on the bottom most layer (like the one for the database is locked error) won't help, cause the object does not
    hold a reference to the existing DB object, and therefore will always translate to an INSERT query, therefore, in
    order to make it work, we need to do the get again, and in other words, call the whole store_x function again
    This why we implemented this retry as a decorator that comes "around" the existing functions
    """

    @functools.wraps(function)
    def wrapper(*args, **kwargs):
        def _try_function():
            try:
                return function(*args, **kwargs)
            except Exception as exc:
                if mlrun.utils.helpers.are_strings_in_exception_chain_messages(
                    exc, conflict_messages
                ):
                    logger.warning(
                        "Got conflict error from DB. Retrying", err=err_to_str(exc)
                    )
                    raise mlrun.errors.MLRunRuntimeError(
                        "Got conflict error from DB"
                    ) from exc
                raise mlrun.errors.MLRunFatalFailureError(original_exception=exc)

        if config.httpdb.db.conflict_retry_timeout:
            interval = config.httpdb.db.conflict_retry_interval
            if interval is None:
                interval = mlrun.utils.create_step_backoff([[0.0001, 1], [3, None]])
            return mlrun.utils.helpers.retry_until_successful(
                interval,
                config.httpdb.db.conflict_retry_timeout,
                logger,
                False,
                _try_function,
            )
        else:
            return function(*args, **kwargs)

    return wrapper


class SQLDB(DBInterface):
    def __init__(self, dsn=""):
        self.dsn = dsn
        self._name_with_iter_regex = re.compile("^[0-9]+-.+$")

    def initialize(self, session):
        if self.dsn and self.dsn.startswith("sqlite:///"):
            logger.info("Creating sqlite db file", dsn=self.dsn)
            parsed = urllib.parse.urlparse(self.dsn)
            pathlib.Path(parsed.path[1:]).parent.mkdir(parents=True, exist_ok=True)

    # ---- Logs ----
    def store_log(
        self,
        session,
        uid,
        project="",
        body=b"",
        append=False,
    ):
        raise NotImplementedError("DB should not be used for logs storage")

    def get_log(self, session, uid, project="", offset=0, size=0):
        raise NotImplementedError("DB should not be used for logs storage")

    def delete_log(self, session: Session, project: str, uid: str):
        project = project or config.default_project
        self._delete(session, Log, project=project, uid=uid)

    def _delete_project_logs(self, session: Session, project: str):
        logger.debug("Removing project logs from db", project=project)
        self._delete_multi_objects(
            session=session,
            main_table=Log,
            project=project,
        )

    def _list_logs(self, session: Session, project: str):
        return self._query(session, Log, project=project).all()

    # ---- Runs ----
    @retry_on_conflict
    def store_run(
        self,
        session,
        run_data,
        uid,
        project="",
        iter=0,
    ):
        logger.debug(
            "Storing run to db",
            project=project,
            uid=uid,
            iter=iter,
            run_name=run_data["metadata"]["name"],
        )
        # Do not lock run as it may cause deadlocks
        run = self._get_run(session, uid, project, iter)
        now = datetime.now(timezone.utc)
        if not run:
            run = Run(
                name=run_data["metadata"]["name"],
                uid=uid,
                project=project,
                iteration=iter,
                state=run_state(run_data),
                start_time=run_start_time(run_data) or now,
                requested_logs=False,
            )
        self._enrich_run_model(now, run, run_data)
        self._upsert(session, [run], ignore=True)

    def create_or_get_run(
        self,
        session: Session,
        run_data: dict,
        uid: str,
        project: str = "",
        iter: int = 0,
    ):
        """
        This method is used to ensure a specific run is in the DB.
        Due to isolation levels, it is possible that a certain session is unable to read a run from the DB since it
        has an outdated snapshot. Here, we try to create a run, if we get a conflict, the session was rollbacked, and
        we can now read the run from the DB.
        """
        logger.debug(
            "Creating or getting run in DB",
            project=project,
            uid=uid,
            iter=iter,
            run_name=run_data["metadata"]["name"],
        )
        now = datetime.now(timezone.utc)
        run = Run(
            name=run_data["metadata"]["name"],
            uid=uid,
            project=project,
            iteration=iter,
            state=run_state(run_data),
            start_time=run_start_time(run_data) or now,
            requested_logs=False,
        )
        self._enrich_run_model(now, run, run_data)
        try:
            self._upsert(session, [run], silent=True)
        except mlrun.errors.MLRunConflictError:
            # Session was rollbacked and we now get a new snapshot
            return self.read_run(session, uid=uid, project=project, iter=iter)
        return run_data

    def update_run(self, session, updates: dict, uid, project="", iter=0):
        project = project or config.default_project
        run = self._get_run(session, uid, project, iter, with_for_update=True)
        if not run:
            run_uri = RunObject.create_uri(project, uid, iter)
            raise mlrun.errors.MLRunNotFoundError(f"Run {run_uri} not found")
        struct = run.struct
        for key, val in updates.items():
            update_in(struct, key, val)
        self._ensure_run_name_on_update(run, struct)
        self._update_run_state(run, struct)
        start_time = run_start_time(struct)
        if start_time:
            run.start_time = start_time

        # Update the labels only if the run updates contains labels
        if run_labels(updates):
            update_labels(run, run_labels(struct))
        self._update_run_updated_time(run, struct)
        run.struct = struct
        self._upsert(session, [run])
        self._delete_empty_labels(session, Run.Label)
        return run.struct

    def list_distinct_runs_uids(
        self,
        session,
        project: typing.Optional[str] = None,
        requested_logs_modes: typing.Optional[list[bool]] = None,
        only_uids=True,
        last_update_time_from: typing.Optional[datetime] = None,
        states: typing.Optional[list[str]] = None,
        specific_uids: typing.Optional[list[str]] = None,
    ) -> typing.Union[list[str], RunList]:
        """
        List all runs uids in the DB
        :param session: DB session
        :param project: Project name, `*` or `None` lists across all projects
        :param requested_logs_modes: If not `None`, will return only runs with the given requested logs modes
        :param only_uids: If True, will return only the uids of the runs as list of strings
                          If False, will return the full run objects as RunList
        :param last_update_time_from: If not `None`, will return only runs updated after this time
        :param states: If not `None`, will return only runs with the given states
        :return: List of runs uids or RunList
        """
        if only_uids:
            # using distinct to avoid duplicates as there could be multiple runs with the same uid(different iterations)
            query = self._query(session, distinct(Run.uid))
        else:
            query = self._query(session, Run)

        if project and project != "*":
            query = query.filter(Run.project == project)

        if states:
            query = query.filter(Run.state.in_(states))

        if last_update_time_from is not None:
            query = query.filter(Run.updated >= last_update_time_from)

        if requested_logs_modes is not None:
            query = query.filter(Run.requested_logs.in_(requested_logs_modes))

        if specific_uids:
            query = query.filter(Run.uid.in_(specific_uids))

        if not only_uids:
            # group_by allows us to have a row per uid with the whole record rather than just the uid (as distinct does)
            # note we cannot promise that the same row will be returned each time per uid as the order is not guaranteed
            query = query.group_by(Run.uid)

            runs = RunList()
            for run in query:
                runs.append(run.struct)

            return runs

        # from each row we expect to get a tuple of (uid,) so we need to extract the uid from the tuple
        return [uid for (uid,) in query.all()]

    def update_runs_requested_logs(
        self, session, uids: list[str], requested_logs: bool = True
    ):
        # note that you should commit right after the synchronize_session=False
        # https://stackoverflow.com/questions/70350298/what-does-synchronize-session-false-do-exactly-in-update-functions-for-sqlalch
        self._query(session, Run).filter(Run.uid.in_(uids)).update(
            {
                Run.requested_logs: requested_logs,
                Run.updated: datetime.now(timezone.utc),
            },
            synchronize_session=False,
        )
        session.commit()

    def read_run(
        self,
        session: Session,
        uid: str,
        project: typing.Optional[str] = None,
        iter: int = 0,
        with_notifications: bool = False,
        populate_existing: bool = False,
    ):
        project = project or config.default_project
        run = self._get_run(
            session,
            uid,
            project,
            iter,
            with_notifications=with_notifications,
            populate_existing=populate_existing,
        )
        if not run:
            raise mlrun.errors.MLRunNotFoundError(
                f"Run uid {uid} of project {project} not found"
            )

        run_struct = run.struct
        if with_notifications:
            self._fill_run_struct_with_notifications(run.notifications, run_struct)
        return run_struct

    def list_runs(
        self,
        session,
        name: typing.Optional[str] = None,
        uid: typing.Optional[typing.Union[str, list[str]]] = None,
        project: typing.Optional[typing.Union[str, list[str]]] = None,
        labels: typing.Optional[typing.Union[str, list[str]]] = None,
        states: typing.Optional[list[mlrun.common.runtimes.constants.RunStates]] = None,
        sort: bool = True,
        last: int = 0,
        iter: bool = False,
        start_time_from: typing.Optional[datetime] = None,
        start_time_to: typing.Optional[datetime] = None,
        last_update_time_from: typing.Optional[datetime] = None,
        last_update_time_to: typing.Optional[datetime] = None,
        partition_by: mlrun.common.schemas.RunPartitionByField = None,
        rows_per_partition: int = 1,
        partition_sort_by: mlrun.common.schemas.SortField = None,
        partition_order: mlrun.common.schemas.OrderType = mlrun.common.schemas.OrderType.desc,
        max_partitions: int = 0,
        requested_logs: typing.Optional[bool] = None,
        return_as_run_structs: bool = True,
        with_notifications: bool = False,
        page: typing.Optional[int] = None,
        page_size: typing.Optional[int] = None,
    ) -> RunList:
        project = project or config.default_project
        query = self._find_runs(session, uid, project, labels)
        if name is not None:
            query = self._add_run_name_query(query, name)
        if states is not None:
            query = query.filter(Run.state.in_(states))
        if start_time_from is not None:
            query = query.filter(Run.start_time >= start_time_from)
        if start_time_to is not None:
            query = query.filter(Run.start_time <= start_time_to)
        if last_update_time_from is not None:
            query = query.filter(Run.updated >= last_update_time_from)
        if last_update_time_to is not None:
            query = query.filter(Run.updated <= last_update_time_to)
        if sort:
            query = query.order_by(Run.start_time.desc())
        if last:
            if not sort:
                raise mlrun.errors.MLRunInvalidArgumentError(
                    "Limiting the number of returned records without sorting will provide non-deterministic results"
                )
            query = query.limit(last)
        if not iter:
            query = query.filter(Run.iteration == 0)
        if requested_logs is not None:
            query = query.filter(Run.requested_logs == requested_logs)
        # Purposefully not using outer join to avoid returning runs without notifications
        if with_notifications:
            query = query.join(Run.Notification)
        if partition_by:
            self._assert_partition_by_parameters(
                mlrun.common.schemas.RunPartitionByField,
                partition_by,
                partition_sort_by,
            )
            query = self._create_partitioned_query(
                session,
                query,
                Run,
                partition_by,
                rows_per_partition,
                partition_sort_by,
                partition_order,
                max_partitions,
            )

        query = self._paginate_query(query, page, page_size)

        if not return_as_run_structs:
            return query.all()

        runs = RunList()
        for run in query:
            run_struct = run.struct
            if with_notifications:
                self._fill_run_struct_with_notifications(run.notifications, run_struct)
            runs.append(run_struct)

        return runs

    def del_run(self, session, uid, project=None, iter=0):
        project = project or config.default_project
        # We currently delete *all* iterations
        self._delete(session, Run, uid=uid, project=project)

    def del_runs(
        self, session, name=None, project=None, labels=None, state=None, days_ago=0
    ):
        project = project or config.default_project
        query = self._find_runs(session, None, project, labels)
        if days_ago:
            since = datetime.now(timezone.utc) - timedelta(days=days_ago)
            query = query.filter(Run.start_time >= since)
        if name:
            query = self._add_run_name_query(query, name)
        if state:
            query = query.filter(Run.state == state)
        for run in query:  # Can not use query.delete with join
            session.delete(run)
        session.commit()

    def _delete_project_runs(self, session: Session, project: str):
        logger.debug("Removing project runs from db", project=project)
        self._delete_multi_objects(
            session=session,
            main_table=Run,
            project=project,
        )

    def _fill_run_struct_with_notifications(self, notifications, run_struct):
        if not notifications:
            return
        run_struct.setdefault("spec", {})["notifications"] = []
        run_struct.setdefault("status", {})["notifications"] = {}
        for notification in notifications:
            (
                notification_spec,
                notification_status,
            ) = self._transform_notification_record_to_spec_and_status(notification)
            run_struct["spec"]["notifications"].append(notification_spec)
            run_struct["status"]["notifications"][notification.name] = (
                notification_status
            )

    def _enrich_run_model(self, now: datetime, run: Run, run_data: dict):
        self._ensure_run_name_on_update(run, run_data)
        labels = run_labels(run_data)
        self._update_run_state(run, run_data)
        update_labels(run, labels)
        # Note that this code basically allowing anyone to override the run's start time after it was already set
        # This is done to enable the context initialization to set the start time to when the user's code actually
        # started running, and not when the run record was initially created (happening when triggering the job)
        # In the future we might want to limit who can actually do that
        start_time = run_start_time(run_data) or SQLDB._add_utc_timezone(run.start_time)
        run_data.setdefault("status", {})["start_time"] = start_time.isoformat()
        run.start_time = start_time
        self._update_run_updated_time(run, run_data, now=now)
        run.struct = run_data

    def _add_run_name_query(self, query, name):
        exact_name = self._escape_characters_for_like_query(name)
        if name.startswith("~"):
            query = query.filter(Run.name.ilike(f"%{exact_name[1:]}%", escape="\\"))
        else:
            query = query.filter(Run.name == name)
        return query

    @staticmethod
    def _ensure_run_name_on_update(run_record: Run, run_dict: dict):
        body_name = run_dict["metadata"]["name"]
        if body_name != run_record.name:
            raise mlrun.errors.MLRunInvalidArgumentError(
                "Changing name for an existing run is invalid"
            )

    @staticmethod
    def _update_run_updated_time(
        run_record: Run, run_dict: dict, now: typing.Optional[datetime] = None
    ):
        if now is None:
            now = datetime.now(timezone.utc)
        run_record.updated = now
        run_dict.setdefault("status", {})["last_update"] = now.isoformat()

    @staticmethod
    def _update_run_state(run_record: Run, run_dict: dict):
        state = run_state(run_dict)
        run_record.state = state
        run_dict.setdefault("status", {})["state"] = state

    # ---- Artifacts ----
    @retry_on_conflict
    def store_artifact(
        self,
        session,
        key,
        artifact,
        uid=None,
        iter=None,
        tag="",
        project="",
        producer_id="",
        best_iteration=False,
        always_overwrite=False,
    ) -> str:
        project = project or config.default_project
        tag = tag or "latest"

        # handle link artifacts separately
        if artifact.get("kind") == mlrun.common.schemas.ArtifactCategories.link.value:
            return self._mark_best_iteration_artifact(
                session,
                project,
                key,
                artifact,
                uid,
            )

        if tag:
            # fail early if tag is invalid
            validate_tag_name(tag, "artifact.metadata.tag")

        original_uid = uid

        if isinstance(artifact, dict):
            artifact_dict = artifact
        else:
            artifact_dict = artifact.to_dict()

        if not artifact_dict.get("metadata", {}).get("key"):
            artifact_dict.setdefault("metadata", {})["key"] = key
        if not artifact_dict.get("metadata", {}).get("project"):
            artifact_dict.setdefault("metadata", {})["project"] = project

        # calculate uid
        uid = fill_artifact_object_hash(artifact_dict, iter, producer_id)

        # If object was referenced by UID, the request cannot modify it
        if original_uid and uid != original_uid:
            raise mlrun.errors.MLRunInvalidArgumentError(
                "Changing uid for an object referenced by its uid"
            )

        # for easier querying, we mark artifacts without iteration as best iteration
        if not best_iteration and (iter is None or iter == 0):
            best_iteration = True

        # try to get an existing artifact with the same calculated uid
        existing_artifact = self._get_existing_artifact(
            session, project, key, uid, producer_id=producer_id, iteration=iter
        )

        # if the object is not new, we need to check if we need to update it or create a new one
        if existing_artifact:
            if (
                self._should_update_artifact(existing_artifact, uid, iter)
                or always_overwrite
            ):
                logger.debug(
                    "Updating an existing artifact",
                    project=project,
                    key=key,
                    iteration=iter,
                    uid=uid,
                )
                db_artifact = existing_artifact
                self._update_artifact_record_from_dict(
                    db_artifact,
                    artifact_dict,
                    project,
                    key,
                    uid,
                    iter,
                    best_iteration,
                    producer_id,
                )
                self._upsert(session, [db_artifact])
                if tag:
                    self.tag_artifacts(session, tag, [db_artifact], project)
                return uid
            logger.debug(
                "A similar artifact exists, but some values have changed - creating a new artifact",
                project=project,
                key=key,
                iteration=iter,
                producer_id=producer_id,
            )

        return self.create_artifact(
            session,
            project,
            artifact_dict,
            key,
            tag,
            uid,
            iter,
            producer_id,
            best_iteration,
        )

    def create_artifact(
        self,
        session,
        project,
        artifact,
        key,
        tag="",
        uid=None,
        iteration=None,
        producer_id="",
        best_iteration=False,
    ):
        if not uid:
            uid = fill_artifact_object_hash(artifact, iteration, producer_id)

        # check if the object already exists
        query = self._query(session, ArtifactV2, key=key, project=project, uid=uid)
        existing_object = query.one_or_none()
        if existing_object:
            object_uri = generate_object_uri(project, key, tag)
            raise mlrun.errors.MLRunConflictError(
                f"Adding an already-existing {ArtifactV2.__name__} - {object_uri}"
            )

        validate_artifact_key_name(key, "artifact.key")

        db_artifact = ArtifactV2(project=project, key=key)
        self._update_artifact_record_from_dict(
            db_artifact,
            artifact,
            project,
            key,
            uid,
            iteration,
            best_iteration,
            producer_id,
        )

        self._upsert(session, [db_artifact])
        if tag:
            validate_tag_name(tag, "artifact.metadata.tag")
            self.tag_artifacts(
                session,
                tag,
                [db_artifact],
                project,
            )

        # we want to tag the artifact also as "latest" if it's the first time we store it
        if tag != "latest":
            self.tag_artifacts(session, "latest", [db_artifact], project)

        return uid

    def list_artifacts(
        self,
        session,
        name=None,
        project=None,
        tag=None,
        labels=None,
        since: typing.Optional[datetime] = None,
        until: typing.Optional[datetime] = None,
        kind=None,
        category: mlrun.common.schemas.ArtifactCategories = None,
        iter: typing.Optional[int] = None,
        best_iteration: bool = False,
        as_records: bool = False,
        uid: typing.Optional[str] = None,
        producer_id: typing.Optional[str] = None,
        producer_uri: typing.Optional[str] = None,
        most_recent: bool = False,
        format_: mlrun.common.formatters.ArtifactFormat = mlrun.common.formatters.ArtifactFormat.full,
        limit: typing.Optional[int] = None,
        partition_by: typing.Optional[
            mlrun.common.schemas.ArtifactPartitionByField
        ] = None,
        rows_per_partition: typing.Optional[int] = 1,
        partition_sort_by: typing.Optional[
            mlrun.common.schemas.SortField
        ] = mlrun.common.schemas.SortField.updated,
        partition_order: typing.Optional[
            mlrun.common.schemas.OrderType
        ] = mlrun.common.schemas.OrderType.desc,
        page: typing.Optional[int] = None,
        page_size: typing.Optional[int] = None,
    ) -> typing.Union[list, ArtifactList]:
        project = project or config.default_project

        if best_iteration and iter is not None:
            raise mlrun.errors.MLRunInvalidArgumentError(
                "Best iteration cannot be used when iter is specified"
            )

        artifact_records = self._find_artifacts(
            session,
            project,
            tag=tag,
            labels=labels,
            since=since,
            until=until,
            name=name,
            kind=kind,
            category=category,
            iter=iter,
            uid=uid,
            producer_id=producer_id,
            producer_uri=producer_uri,
            best_iteration=best_iteration,
            most_recent=most_recent,
            attach_tags=not as_records,
            limit=limit,
            partition_by=partition_by,
            rows_per_partition=rows_per_partition,
            partition_sort_by=partition_sort_by,
            partition_order=partition_order,
            page=page,
            page_size=page_size,
        )
        if as_records:
            return artifact_records

        artifacts = ArtifactList()
        for artifact, artifact_tag in artifact_records:
            artifact_struct = artifact.full_object
            self._set_tag_in_artifact_struct(artifact_struct, artifact_tag)
            artifacts.append(
                mlrun.common.formatters.ArtifactFormat.format_obj(
                    artifact_struct, format_
                )
            )

        return artifacts

    def list_artifacts_for_producer_id(
        self,
        session,
        producer_id: str,
        project: typing.Optional[str] = None,
        key_tag_iteration_pairs: list[tuple] = "",
    ) -> ArtifactList:
        project = project or mlrun.mlconf.default_project
        artifact_records = self._find_artifacts_for_producer_id(
            session,
            producer_id=producer_id,
            project=project,
            key_tag_iteration_pairs=key_tag_iteration_pairs,
        )

        artifacts = ArtifactList()
        for artifact, artifact_tag in artifact_records:
            artifact_struct = artifact.full_object
            self._set_tag_in_artifact_struct(artifact_struct, artifact_tag)
            artifacts.append(artifact_struct)

        return artifacts

    def read_artifact(
        self,
        session,
        key: str,
        tag: typing.Optional[str] = None,
        iter: typing.Optional[int] = None,
        project: typing.Optional[str] = None,
        producer_id: typing.Optional[str] = None,
        uid: typing.Optional[str] = None,
        raise_on_not_found: bool = True,
        format_: mlrun.common.formatters.ArtifactFormat = mlrun.common.formatters.ArtifactFormat.full,
    ):
        query = self._query(session, ArtifactV2, key=key, project=project)
        enrich_tag = False

        if uid:
            query = query.filter(ArtifactV2.uid == uid)
        if producer_id:
            query = query.filter(ArtifactV2.producer_id == producer_id)

        if tag == "latest" and uid:
            # Make a best-effort attempt to find the "latest" tag. It will be present in the response if the
            # latest tag exists, otherwise, it will not be included.
            # This is due to 'latest' being a special case and is enriched in the client side
            latest_query = query.join(
                ArtifactV2.Tag, ArtifactV2.Tag.obj_id == ArtifactV2.id
            ).filter(ArtifactV2.Tag.name == "latest")
            if latest_query.one_or_none():
                enrich_tag = True
        elif tag:
            # If a specific tag is provided, handle all cases where UID may or may not be included.
            # The case for UID with the "latest" tag is already covered above.
            # Here, we join with the tags table to check for a match with the specified tag.
            enrich_tag = True
            query = query.join(
                ArtifactV2.Tag, ArtifactV2.Tag.obj_id == ArtifactV2.id
            ).filter(ArtifactV2.Tag.name == tag)

        # keep the query without the iteration filter for later error handling
        query_without_iter = query
        if iter is not None:
            query = query.filter(ArtifactV2.iteration == iter)

        db_artifact = query.one_or_none()

        if not db_artifact:
            # if the artifact was not found and iter==0, we might be looking for a link artifact
            # in this case, we need to look for the artifact with the best iteration
            fail = True
            if iter == 0:
                query_without_iter = query_without_iter.filter(
                    ArtifactV2.best_iteration
                )
                db_artifact = query_without_iter.one_or_none()
                if db_artifact is not None:
                    # we found something, so we can continue
                    fail = False

            if fail:
                if raise_on_not_found:
                    artifact_uri = generate_artifact_uri(project, key, tag, iter)
                    raise mlrun.errors.MLRunNotFoundError(
                        f"Artifact {artifact_uri} not found"
                    )
                return None

        artifact = db_artifact.full_object

        # If connected to a tag add it to metadata
        if enrich_tag:
            self._set_tag_in_artifact_struct(artifact, tag)

        return mlrun.common.formatters.ArtifactFormat.format_obj(artifact, format_)

    def del_artifact(
        self, session, key, tag="", project="", uid=None, producer_id=None, iter=None
    ):
        project = project or config.default_project
        self._delete_tagged_object(
            session,
            ArtifactV2,
            project=project,
            tag=tag,
            uid=uid,
            key=key,
            producer_id=producer_id,
            iteration=iter,
        )

    def del_artifacts(
        self,
        session,
        name="",
        project="",
        tag="*",
        labels=None,
        ids=None,
        producer_id=None,
    ):
        project = project or config.default_project
        distinct_keys_and_uids = self._find_artifacts(
            session=session,
            project=project,
            name=name,
            ids=ids,
            tag=tag,
            labels=labels,
            producer_id=producer_id,
            with_entities=[ArtifactV2.key, ArtifactV2.uid],
        )

        artifact_column_identifiers = {}
        for key, uid in distinct_keys_and_uids:
            artifact_column_identifier, column_value = self._delete_tagged_object(
                session,
                ArtifactV2,
                project=project,
                uid=uid,
                key=key,
                commit=False,
                producer_id=producer_id,
            )
            if artifact_column_identifier is None:
                # record was not found
                continue

            artifact_column_identifiers.setdefault(
                artifact_column_identifier, []
            ).append(column_value)

        failed_deletions_count = 0
        for (
            artifact_column_identifier,
            column_values,
        ) in artifact_column_identifiers.items():
            deletions_count = self._delete_multi_objects(
                session=session,
                main_table=ArtifactV2,
                project=project,
                main_table_identifier=getattr(ArtifactV2, artifact_column_identifier),
                main_table_identifier_values=column_values,
            )
            failed_deletions_count += len(column_values) - deletions_count

        if failed_deletions_count:
            raise mlrun.errors.MLRunInternalServerError(
                f"Failed to delete {failed_deletions_count} artifacts"
            )

    def list_artifact_tags(
        self, session, project, category: mlrun.common.schemas.ArtifactCategories = None
    ) -> list[str]:
        """
        List all tags for artifacts in the DB

        :param session: DB session
        :param project: Project name
        :param category: Artifact category to filter by

        :return: a list of distinct tags
        """
        query = (
            self._query(session, ArtifactV2.Tag.name)
            .select_from(ArtifactV2)
            .join(ArtifactV2.Tag, ArtifactV2.Tag.obj_id == ArtifactV2.id)
            .filter(ArtifactV2.project == project)
            .group_by(ArtifactV2.Tag.name)
        )
        if category:
            query = self._add_artifact_category_query(category, query).with_hint(
                ArtifactV2, "USE INDEX (idx_project_kind)"
            )

        # the query returns a list of tuples, we need to extract the tag from each tuple
        return [tag for (tag,) in query]

    @retry_on_conflict
    def overwrite_artifacts_with_tag(
        self,
        session: Session,
        project: str,
        tag: str,
        identifiers: list[mlrun.common.schemas.ArtifactIdentifier],
    ):
        # query all artifacts which match the identifiers
        artifacts = []
        for identifier in identifiers:
            artifacts += self._list_artifacts_for_tagging(
                session,
                project_name=project,
                identifier=identifier,
            )

        # TODO: remove duplicates artifacts entries

        # delete related tags from artifacts identifiers
        # not committing the session here because we want to do it atomic with the next query
        self._delete_artifacts_tags(session, project, artifacts, commit=False)

        # tag artifacts with tag
        self.tag_artifacts(session, tag, artifacts, project)

    @retry_on_conflict
    def append_tag_to_artifacts(
        self,
        session: Session,
        project: str,
        tag: str,
        identifiers: list[mlrun.common.schemas.ArtifactIdentifier],
    ):
        # query all artifacts which match the identifiers
        artifacts = []
        for identifier in identifiers:
            artifacts += self._list_artifacts_for_tagging(
                session,
                project_name=project,
                identifier=identifier,
            )
        self.tag_artifacts(session, tag, artifacts, project)

    def delete_tag_from_artifacts(
        self,
        session: Session,
        project: str,
        tag: str,
        identifiers: list[mlrun.common.schemas.ArtifactIdentifier],
    ):
        # query all artifacts which match the identifiers
        artifacts = []
        for identifier in identifiers:
            artifacts += self._list_artifacts_for_tagging(
                session,
                project_name=project,
                identifier=identifier,
            )
        self._delete_artifacts_tags(session, project, artifacts, tags=[tag])

    def tag_artifacts(
        self,
        session,
        tag_name: str,
        artifacts,
        project: str,
    ):
        artifacts_keys = [artifact.key for artifact in artifacts]
        if not artifacts_keys:
            logger.debug(
                "No artifacts to tag",
                project=project,
                tag=tag_name,
                artifacts=artifacts,
            )
            return

        logger.debug(
            "Locking artifacts in db before tagging artifacts",
            project=project,
            tag=tag_name,
            artifacts_keys=artifacts_keys,
        )

        # to avoid multiple runs trying to tag the same artifacts simultaneously,
        # lock the artifacts with the same keys for the entire transaction (using with_for_update).
        self._query(
            session,
            ArtifactV2,
            project=project,
        ).with_entities(ArtifactV2.id).filter(
            ArtifactV2.key.in_(artifacts_keys),
        ).order_by(ArtifactV2.id.asc()).populate_existing().with_for_update().all()

        logger.debug(
            "Acquired artifacts db lock",
            project=project,
            tag=tag_name,
            artifacts_keys=artifacts_keys,
        )

        objects = []
        for artifact in artifacts:
            # remove the tags of the same name that point to artifacts with the same key
            # and a different producer id
            query = (
                self._query(
                    session,
                    artifact.Tag,
                    name=tag_name,
                    project=project,
                    obj_name=artifact.key,
                )
                .join(
                    ArtifactV2,
                )
                .filter(
                    ArtifactV2.producer_id != artifact.producer_id,
                )
            )

            # delete the tags
            for old_tag in query:
                objects.append(old_tag)
                session.delete(old_tag)

            def _get_tag(_session):
                # search for an existing tag with the same name, and points to artifacts with the same key, producer id,
                # and iteration. this means that the same producer created this artifact,
                # and we can update the existing tag
                tag_query = (
                    self._query(
                        _session,
                        artifact.Tag,
                        name=tag_name,
                        project=project,
                        obj_name=artifact.key,
                    )
                    .join(
                        ArtifactV2,
                    )
                    .filter(
                        ArtifactV2.producer_id == artifact.producer_id,
                        ArtifactV2.iteration == artifact.iteration,
                    )
                )

                return tag_query.one_or_none()

            # to make sure we can list tags that were created during this session in parallel by different processes,
            # we need to use a new session. if there is an existing tag, we'll definitely get it, so we can update it
            # instead of creating a new tag.
            tag = framework.db.session.run_function_with_new_db_session(_get_tag)
            if not tag:
                # create the new tag
                tag = artifact.Tag(
                    project=project,
                    name=tag_name,
                    obj_name=artifact.key,
                )
            tag.obj_id = artifact.id

            objects.append(tag)
            session.add(tag)

        # commit the changes, including the deletion of the old tags and the creation of the new tags
        # this will also release the locks on the artifacts' rows
        self._commit(session, objects)

        logger.debug(
            "Released artifacts db lock after tagging artifacts",
            project=project,
            tag=tag_name,
            artifacts_keys=artifacts_keys,
        )

    def _delete_project_artifacts(self, session: Session, project: str):
        logger.debug("Removing project artifacts from db", project=project)
        self._delete_multi_objects(
            session=session,
            main_table=ArtifactV2,
            project=project,
        )

    def _mark_best_iteration_artifact(
        self,
        session,
        project,
        key,
        link_artifact,
        uid=None,
    ):
        artifacts_to_commit = []

        # get the artifact record from the db
        link_iteration = link_artifact.get("spec", {}).get("link_iteration")
        link_tree = link_artifact.get("spec", {}).get("link_tree") or link_artifact.get(
            "metadata", {}
        ).get("tree")
        link_key = link_artifact.get("spec", {}).get("link_key")
        if link_key:
            key = link_key

        # Lock the artifacts with the same project and key (and producer_id when available) to avoid unexpected
        # deadlocks and conform to our lock-once-when-starting logic - ML-6869
        lock_query = self._query(
            session,
            ArtifactV2,
            project=project,
            key=key,
        ).with_entities(ArtifactV2.id)
        if link_tree:
            lock_query = lock_query.filter(ArtifactV2.producer_id == link_tree)

        lock_query.order_by(
            ArtifactV2.id.asc()
        ).populate_existing().with_for_update().all()

        # get the best iteration artifact record
        query = self._query(session, ArtifactV2).filter(
            ArtifactV2.project == project,
            ArtifactV2.key == key,
            ArtifactV2.iteration == link_iteration,
        )
        if link_tree:
            query = query.filter(ArtifactV2.producer_id == link_tree)
        if uid:
            query = query.filter(ArtifactV2.uid == uid)

        best_iteration_artifact_record = query.one_or_none()
        if not best_iteration_artifact_record:
            raise mlrun.errors.MLRunNotFoundError(
                f"Best iteration artifact not found - {project}/{key}:{link_iteration}",
            )

        # get the previous best iteration artifact
        query = self._query(session, ArtifactV2).filter(
            ArtifactV2.project == project,
            ArtifactV2.key == key,
            ArtifactV2.best_iteration,
            ArtifactV2.iteration != link_iteration,
        )
        if link_tree:
            query = query.filter(ArtifactV2.producer_id == link_tree)

        previous_best_iteration_artifacts = query.one_or_none()
        if previous_best_iteration_artifacts:
            # remove the previous best iteration flag
            previous_best_iteration_artifacts.best_iteration = False
            artifacts_to_commit.append(previous_best_iteration_artifacts)

        # update the artifact record with best iteration
        best_iteration_artifact_record.best_iteration = True
        artifacts_to_commit.append(best_iteration_artifact_record)

        self._upsert(session, artifacts_to_commit)

        return best_iteration_artifact_record.uid

    def _update_artifact_record_from_dict(
        self,
        artifact_record,
        artifact_dict: dict,
        project: str,
        key: str,
        uid: str,
        iter: typing.Optional[int] = None,
        best_iteration: bool = False,
        producer_id: typing.Optional[str] = None,
    ):
        artifact_record.project = project
        kind = artifact_dict.get("kind") or "artifact"
        artifact_record.kind = kind
        artifact_record.producer_id = producer_id or artifact_dict["metadata"].get(
            "tree"
        )
        artifact_record.producer_uri = (
            artifact_dict.get("spec", {}).get("producer", {}).get("uri", None)
        )
        updated_datetime = datetime.now(timezone.utc)
        artifact_record.updated = updated_datetime
        created = (
            str(artifact_record.created)
            if artifact_record.created
            else artifact_dict["metadata"].pop("created", None)
        )
        # make sure we have a datetime object with timezone both in the artifact record and in the artifact dict
        created_datetime = mlrun.utils.enrich_datetime_with_tz_info(
            created
        ) or datetime.now(timezone.utc)
        artifact_record.created = created_datetime

        # if iteration is not given, we assume it is a single iteration artifact, and thus we set the iteration to 0
        artifact_record.iteration = iter or 0
        if best_iteration or iter == 0:
            artifact_record.best_iteration = True

        artifact_record.uid = uid

        artifact_dict["metadata"]["updated"] = str(updated_datetime)
        artifact_dict["metadata"]["created"] = str(created_datetime)
        artifact_dict["kind"] = kind

        db_key = artifact_dict.get("spec", {}).get("db_key")
        if not db_key:
            artifact_dict.setdefault("spec", {})["db_key"] = key
        else:
            validate_artifact_key_name(db_key, "artifact.db_key")

        # remove the tag from the metadata, as it is stored in a separate table
        artifact_dict["metadata"].pop("tag", None)

        artifact_record.full_object = artifact_dict

        # labels are stored in a separate table
        labels = artifact_dict["metadata"].pop("labels", {}) or {}
        update_labels(artifact_record, labels)

    def _list_artifacts_for_tagging(
        self,
        session: Session,
        project_name: str,
        identifier: mlrun.common.schemas.ArtifactIdentifier,
    ):
        artifacts = self.list_artifacts(
            session,
            project=project_name,
            name=identifier.key,
            kind=identifier.kind,
            iter=identifier.iter,
            uid=identifier.uid,
            producer_id=identifier.producer_id,
            as_records=True,
        )

        # in earlier versions, the uid actually stored the producer id of the artifacts, so in case we didn't find
        # any artifacts we should try to look for artifacts with the given uid as producer id
        if not artifacts and identifier.uid and not identifier.producer_id:
            artifacts = self.list_artifacts(
                session,
                project=project_name,
                name=identifier.key,
                kind=identifier.kind,
                iter=identifier.iter,
                producer_id=identifier.uid,
                as_records=True,
            )

        return artifacts

    @staticmethod
    def _set_tag_in_artifact_struct(artifact, tag):
        artifact["metadata"]["tag"] = tag

    def _get_link_artifacts_by_keys_and_uids(self, session, project, identifiers):
        # identifiers are tuples of (key, uid)
        if not identifiers:
            return []
        predicates = [
            and_(Artifact.key == key, Artifact.uid == uid) for (key, uid) in identifiers
        ]
        return (
            self._query(session, Artifact, project=project)
            .filter(or_(*predicates))
            .all()
        )

    def _delete_artifacts_tags(
        self,
        session,
        project: str,
        artifacts: list[ArtifactV2],
        tags: typing.Optional[list[str]] = None,
        commit: bool = True,
    ):
        artifacts_ids = [artifact.id for artifact in artifacts]
        query = session.query(ArtifactV2.Tag).filter(
            ArtifactV2.Tag.project == project,
            ArtifactV2.Tag.obj_id.in_(artifacts_ids),
        )
        if tags:
            query = query.filter(ArtifactV2.Tag.name.in_(tags))
        for tag in query:
            session.delete(tag)
        if commit:
            session.commit()

    def _find_artifacts(
        self,
        session: Session,
        project: str,
        ids: typing.Optional[typing.Union[list[str], str]] = None,
        tag: typing.Optional[str] = None,
        labels: typing.Optional[typing.Union[list[str], str]] = None,
        since: typing.Optional[datetime] = None,
        until: typing.Optional[datetime] = None,
        name: typing.Optional[str] = None,
        kind: mlrun.common.schemas.ArtifactCategories = None,
        category: mlrun.common.schemas.ArtifactCategories = None,
        iter: typing.Optional[int] = None,
        uid: typing.Optional[str] = None,
        producer_id: typing.Optional[str] = None,
        producer_uri: typing.Optional[str] = None,
        best_iteration: bool = False,
        most_recent: bool = False,
        attach_tags: bool = False,
        limit: typing.Optional[int] = None,
        with_entities: typing.Optional[list[Any]] = None,
        partition_by: typing.Optional[
            mlrun.common.schemas.ArtifactPartitionByField
        ] = None,
        rows_per_partition: typing.Optional[int] = 1,
        partition_sort_by: typing.Optional[
            mlrun.common.schemas.SortField
        ] = mlrun.common.schemas.SortField.updated,
        partition_order: typing.Optional[
            mlrun.common.schemas.OrderType
        ] = mlrun.common.schemas.OrderType.desc,
        page: typing.Optional[int] = None,
        page_size: typing.Optional[int] = None,
    ) -> typing.Union[list[Any],]:
        """
        Find artifacts by the given filters.

        :param session: DB session
        :param project: Project name
        :param ids: Artifact IDs to filter by
        :param tag: Tag to filter by
        :param labels: Labels to filter by
        :param since: Filter artifacts that were updated after this time
        :param until: Filter artifacts that were updated before this time
        :param name: Artifact name to filter by
        :param kind: Artifact kind to filter by
        :param category: Artifact category to filter by (if kind is not given)
        :param iter: Artifact iteration to filter by
        :param uid: Artifact UID to filter by
        :param producer_id: Artifact producer ID to filter by
        :param producer_uri: The producer URI (usually a run URI) to filter artifacts by. The producer URI is
            typically used to filter artifacts produced by a specific run or workflow.
        :param best_iteration: Filter by best iteration artifacts
        :param most_recent: Filter by most recent artifacts
        :param attach_tags: Whether to return a list of tuples of (ArtifactV2, tag_name). If False, only ArtifactV2
        :param limit: Maximum number of artifacts to return
        :param with_entities: List of columns to return
        :param partition_by: Field to group results by. When `partition_by` is specified, the `partition_sort_by`
            parameter must be provided as well.
        :param rows_per_partition: How many top rows (per sorting defined by `partition_sort_by` and `partition_order`)
            to return per group. Default value is 1.
        :param partition_sort_by: What field to sort the results by, within each partition defined by `partition_by`.
            Currently the only allowed values are `created` and `updated`. Default is `updated`.
        :param partition_order: Order of sorting within partitions - `asc` or `desc`. Default is `desc`.
        :param page: The page number to query.
        :param page_size: The page size to query.

        :return: May return:
            1. a list of tuples of (ArtifactV2, tag_name)
            2. a list of ArtifactV2 - if attach_tags is False
            3. a list of unique columns sets - if with_entities is given
        """
        if category and kind:
            message = "Category and Kind filters can't be given together"
            logger.warning(message, kind=kind, category=category)
            raise ValueError(message)

        if limit and page_size:
            raise mlrun.errors.MLRunConflictError(
                "'page_size' and 'limit' are conflicting, only one can be specified."
            )

        # create a sub query that gets only the artifact IDs
        # apply all filters and limits
        query = session.query(ArtifactV2).with_entities(
            ArtifactV2.id,
            ArtifactV2.Tag.name,
        )

        if project:
            query = query.filter(ArtifactV2.project == project)
        if ids and ids != "*":
            query = query.filter(ArtifactV2.id.in_(ids))
        if uid:
            query = query.filter(ArtifactV2.uid == uid)
        if name:
            query = self._add_artifact_name_query(query, name)
        if iter is not None:
            query = query.filter(ArtifactV2.iteration == iter)
        if best_iteration:
            query = query.filter(ArtifactV2.best_iteration == best_iteration)
        if producer_id:
            query = query.filter(ArtifactV2.producer_id == producer_id)
        if producer_uri:
            # We check if the producer uri is a substring of the artifact producer uri because it
            # may contain additional information (like the run iteration) that we don't want to filter by.
            query = query.filter(ArtifactV2.producer_uri.like(f"%{producer_uri}%"))
        if labels:
            labels = label_set(labels)
            query = self._add_labels_filter(session, query, ArtifactV2, labels)
        if since or until:
            query = generate_time_range_query(
                query=query,
                field=ArtifactV2.updated,
                since=since,
                until=until,
            )
        if kind:
            query = query.filter(ArtifactV2.kind == kind)
        elif category:
            query = self._add_artifact_category_query(category, query)
        if most_recent:
            query = self._attach_most_recent_artifact_query(session, query)

        # join on tags
        if tag and tag != "*":
            # If a tag is given, we can just join (faster than outer join) and filter on the tag
            query = query.join(ArtifactV2.Tag, ArtifactV2.Tag.obj_id == ArtifactV2.id)
            query = query.filter(ArtifactV2.Tag.name == tag)
        else:
            # If no tag is given, we need to outer join to get all artifacts, even if they don't have tags
            query = query.outerjoin(
                ArtifactV2.Tag, ArtifactV2.Tag.obj_id == ArtifactV2.id
            )

        if partition_by:
            self._assert_partition_by_parameters(
                mlrun.common.schemas.ArtifactPartitionByField,
                partition_by,
                partition_sort_by,
            )
            query = self._create_partitioned_query(
                session,
                query,
                ArtifactV2,
                partition_by,
                rows_per_partition,
                partition_sort_by,
                partition_order,
                with_tagged=True,
            )

        if limit:
            # Order the results before applying the limit to ensure that the limit is applied to the correctly
            # ordered results.
            query = query.order_by(ArtifactV2.updated.desc()).limit(limit)

        # limit operation loads all the results before performing the actual limiting,
        # therefore, we compile the above query as a sub query only for filtering out the relevant ids,
        # then join the outer query on the subquery to select the correct columns of the table.
        subquery = query.subquery()
        outer_query = session.query(ArtifactV2, subquery.c.name)
        if with_entities:
            outer_query = outer_query.with_entities(*with_entities, subquery.c.name)

        outer_query = outer_query.join(subquery, ArtifactV2.id == subquery.c.id)

        if not limit:
            # When a limit is applied, the results are ordered before limiting, so no additional ordering is needed.
            # If no limit is specified, ensure the results are ordered after all filtering and joins have been applied.
            outer_query = outer_query.order_by(ArtifactV2.updated.desc())

        outer_query = self._paginate_query(outer_query, page, page_size)

        results = outer_query.all()
        if not attach_tags:
            # we might have duplicate records due to the tagging mechanism, so we need to deduplicate
            artifacts = set()
            for *artifact, _ in results:
                artifacts.add(tuple(artifact) if with_entities else artifact[0])

            return list(artifacts)

        return results

    def _find_artifacts_for_producer_id(
        self,
        session: Session,
        producer_id: str,
        project: str,
        key_tag_iteration_pairs: list[tuple] = "",
    ) -> list[tuple[ArtifactV2, str]]:
        """
        Find a producer's artifacts matching the given (key, tag, iteration) tuples.
        :param session:                 DB session
        :param producer_id:             The artifact producer ID to filter by
        :param project:                 Project name to filter by
        :param key_tag_iteration_pairs: List of tuples of (key, tag, iteration)
        :return: A list of tuples of (ArtifactV2, tag_name)
        """
        query = session.query(ArtifactV2, ArtifactV2.Tag.name)
        if project:
            query = query.filter(ArtifactV2.project == project)
        if producer_id:
            query = query.filter(ArtifactV2.producer_id == producer_id)

        query = query.join(ArtifactV2.Tag, ArtifactV2.Tag.obj_id == ArtifactV2.id)

        tuples_filter = []
        for key, tag, iteration in key_tag_iteration_pairs:
            iteration = iteration or 0
            tag = tag or "latest"
            tuples_filter.append(
                (ArtifactV2.key == key)
                & (ArtifactV2.Tag.name == tag)
                & (ArtifactV2.iteration == iteration)
            )

        query = query.filter(or_(*tuples_filter))
        return query.all()

    def _add_artifact_name_query(self, query, name=None):
        if not name:
            return query

        if name.startswith("~"):
            # Escape special chars (_,%) since we still need to do a like query.
            exact_name = self._escape_characters_for_like_query(name)
            # Use Like query to find substring matches
            return query.filter(
                ArtifactV2.key.ilike(f"%{exact_name[1:]}%", escape="\\")
            )

        return query.filter(ArtifactV2.key == name)

    @staticmethod
    def _add_artifact_category_query(category, query):
        kinds, exclude = category.to_kinds_filter()
        if exclude:
            query = query.filter(ArtifactV2.kind.notin_(kinds))
        else:
            query = query.filter(ArtifactV2.kind.in_(kinds))
        return query

    def _get_existing_artifact(
        self,
        session,
        project: str,
        key: str,
        uid: typing.Optional[str] = None,
        producer_id: typing.Optional[str] = None,
        iteration: typing.Optional[int] = None,
    ):
        query = self._query(session, ArtifactV2, key=key, project=project)
        if uid:
            query = query.filter(ArtifactV2.uid == uid)
        if producer_id:
            query = query.filter(ArtifactV2.producer_id == producer_id)
        if iteration is not None:
            query = query.filter(ArtifactV2.iteration == iteration)
        return query.one_or_none()

    def _should_update_artifact(
        self,
        existing_artifact: ArtifactV2,
        uid=None,
        iteration=None,
    ):
        # we should create a new artifact if we got a new iteration or the calculated uid is different.
        # otherwise we should update the existing artifact
        if uid is not None and existing_artifact.uid != uid:
            return False
        if iteration is not None and existing_artifact.iteration != iteration:
            return False
        return True

    def store_artifact_v1(
        self,
        session,
        key,
        artifact,
        uid,
        iter=None,
        tag="",
        project="",
        tag_artifact=True,
    ):
        """
        Store artifact v1 in the DB, this is the deprecated legacy artifact format
        and is only left for testing purposes
        """

        def _get_artifact(uid_, project_, key_):
            try:
                resp = self._query(
                    session, Artifact, uid=uid_, project=project_, key=key_
                ).one_or_none()
                return resp
            finally:
                pass

        project = project or config.default_project
        artifact = deepcopy(artifact)
        if is_legacy_artifact(artifact):
            updated, key, labels = self._process_legacy_artifact_v1_dict_to_store(
                artifact, key, iter
            )
        else:
            updated, key, labels = self._process_artifact_v1_dict_to_store(
                artifact, key, iter
            )
        existed = True
        art = _get_artifact(uid, project, key)
        if not art:
            # for backwards compatibility only validating key name on new artifacts
            validate_artifact_key_name(key, "artifact.key")
            art = Artifact(key=key, uid=uid, updated=updated, project=project)
            existed = False

        update_labels(art, labels)

        art.struct = artifact
        self._upsert(session, [art])
        if tag_artifact:
            tag = tag or "latest"

            # we want to ensure that the tag is valid before storing,
            # if it isn't, MLRunInvalidArgumentError will be raised
            validate_tag_name(tag, "artifact.metadata.tag")
            self._tag_artifacts_v1(session, [art], project, tag)
            # we want to tag the artifact also as "latest" if it's the first time we store it, reason is that there are
            # updates we are doing to the metadata of the artifact (like updating the labels) and we don't want those
            # changes to be reflected in the "latest" tag, as this in not actual the "latest" version of the artifact
            # which was produced by the user
            if not existed and tag != "latest":
                self._tag_artifacts_v1(session, [art], project, "latest")

    def read_artifact_v1(self, session, key, tag="", iter=None, project=""):
        """
        Read artifact v1 from the DB, this is the deprecated legacy artifact format
        """

        def _resolve_tag(cls, project_, name):
            ids = []
            for tag in self._query(session, cls.Tag, project=project_, name=name):
                ids.append(tag.obj_id)
            if not ids:
                return name  # Not found, return original uid
            return ids

        project = project or config.default_project
        ids = _resolve_tag(Artifact, project, tag)
        if iter:
            key = f"{iter}-{key}"

        query = self._query(session, Artifact, key=key, project=project)

        # This will hold the real tag of the object (if exists). Will be placed in the artifact structure.
        db_tag = None

        # TODO: refactor this
        # tag has 2 meanings:
        # 1. tag - in this case _resolve_tag will find the relevant uids and will return a list
        # 2. uid - in this case _resolve_tag won't find anything and simply return what was given to it, which actually
        # represents the uid
        if isinstance(ids, list) and ids:
            query = query.filter(Artifact.id.in_(ids))
            db_tag = tag
        elif isinstance(ids, str) and ids:
            query = query.filter(Artifact.uid == ids)
        else:
            # Select by last updated
            max_updated = session.query(func.max(Artifact.updated)).filter(
                Artifact.project == project, Artifact.key == key
            )
            query = query.filter(Artifact.updated.in_(max_updated))

        art = query.one_or_none()
        if not art:
            artifact_uri = generate_artifact_uri(project, key, tag, iter)
            raise mlrun.errors.MLRunNotFoundError(f"Artifact {artifact_uri} not found")

        artifact_struct = art.struct
        # We only set a tag in the object if the user asked specifically for this tag.
        if db_tag:
            self._set_tag_in_artifact_struct(artifact_struct, db_tag)
        return artifact_struct

    def _tag_artifacts_v1(self, session, artifacts, project: str, name: str):
        # found a bug in here, which is being exposed for when have multi-param execution.
        # each artifact key is being concatenated with the key and the iteration, this is problematic in this query
        # because we are filtering by the key+iteration and not just the key ( which would require some regex )
        # it would be fixed as part of the refactoring of the new artifact table structure where we would have
        # column for iteration as well.
        for artifact in artifacts:
            query = (
                self._query(
                    session,
                    artifact.Tag,
                    project=project,
                    name=name,
                )
                .join(Artifact)
                .filter(Artifact.key == artifact.key)
            )
            tag = query.one_or_none()
            if not tag:
                # To maintain backwards compatibility,
                # we validate the tag name only if it does not already exist on the artifact,
                # we don't want to fail on old tags that were created before the validation was added.
                validate_tag_name(tag_name=name, field_name="artifact.metadata.tag")
                tag = artifact.Tag(project=project, name=name)
            tag.obj_id = artifact.id
            self._upsert(session, [tag], ignore=True)

    @staticmethod
    def _process_artifact_v1_dict_to_store(artifact, key, iter=None):
        """
        This function is the deprecated is only left for testing purposes
        """
        updated = artifact["metadata"].get("updated")
        if not updated:
            updated = artifact["metadata"]["updated"] = datetime.now(timezone.utc)
        db_key = artifact["spec"].get("db_key")
        if db_key and db_key != key:
            raise mlrun.errors.MLRunInvalidArgumentError(
                "Conflict between requested key and key in artifact body"
            )
        if not db_key:
            artifact["spec"]["db_key"] = key
        if iter:
            key = f"{iter}-{key}"
        labels = artifact["metadata"].get("labels", {})

        # Ensure there is no "tag" field in the object, to avoid inconsistent situations between
        # body and tag parameter provided.
        artifact["metadata"].pop("tag", None)
        return updated, key, labels

    @staticmethod
    def _process_legacy_artifact_v1_dict_to_store(artifact, key, iter=None):
        """
        This function is the deprecated is only left for testing purposes
        """
        updated = artifact.get("updated")
        if not updated:
            updated = artifact["updated"] = datetime.now(timezone.utc)
        db_key = artifact.get("db_key")
        if db_key and db_key != key:
            raise mlrun.errors.MLRunInvalidArgumentError(
                "Conflict between requested key and key in artifact body"
            )
        if not db_key:
            artifact["db_key"] = key
        if iter:
            key = f"{iter}-{key}"
        labels = artifact.get("labels", {})

        # Ensure there is no "tag" field in the object, to avoid inconsistent situations between
        # body and tag parameter provided.
        artifact.pop("tag", None)
        return updated, key, labels

    # ---- Functions ----
    @retry_on_conflict
    def store_function(
        self,
        session,
        function,
        name,
        project="",
        tag="",
        versioned=False,
    ) -> str:
        logger.debug(
            "Storing function to DB",
            name=name,
            project=project,
            tag=tag,
            versioned=versioned,
            metadata=function.get("metadata"),
        )
        function = deepcopy(function)
        project = project or config.default_project
        tag = tag or get_in(function, "metadata.tag") or "latest"
        hash_key = fill_function_hash(function, tag)

        # clear tag from object in case another function will "take" that tag
        update_in(function, "metadata.tag", "")

        # versioned means whether we want to version this function object so that it will queryable by its hash key
        # to enable that we set the uid to the hash key so it will have a unique record (Unique constraint of function
        # is the set (project, name, uid))
        # when it's not enabled it means we want to have one unique function object for the set (project, name, tag)
        # that will be reused on every store function (cause we don't want to version each version e.g. create a new
        # record) so we set the uid to be unversioned-{tag}
        if versioned:
            uid = hash_key
        else:
            uid = f"{unversioned_tagged_object_uid_prefix}{tag}"

        updated = datetime.now(timezone.utc)
        update_in(function, "metadata.updated", updated)
        body_name = function.get("metadata", {}).get("name")
        if body_name and body_name != name:
            raise mlrun.errors.MLRunInvalidArgumentError(
                f"Conflict between requested name and name in function body, function name is {name} while body_name is"
                f" {body_name}"
            )
        if not body_name:
            function.setdefault("metadata", {})["name"] = name
        if function_node_selector := get_in(function, "spec.node_selector"):
            mlrun.k8s_utils.validate_node_selectors(function_node_selector)
        fn = self._get_class_instance_by_uid(session, Function, name, project, uid)
        if not fn:
            fn = Function(
                name=name,
                project=project,
                uid=uid,
            )
        fn.updated = updated
        labels = get_in(function, "metadata.labels", {})
        update_labels(fn, labels)
        # avoiding data duplications as the kind is given in the function object
        # and we store it on a specific "kind" column
        fn.kind = function.pop("kind", None)
        fn.struct = function
        self._upsert(session, [fn])
        self.tag_objects_v2(session, [fn], project, tag)
        return hash_key

    def list_functions(
        self,
        session: Session,
        name: typing.Optional[str] = None,
        project: typing.Optional[typing.Union[str, list[str]]] = None,
        tag: typing.Optional[str] = None,
        kind: typing.Optional[str] = None,
        labels: typing.Optional[list[str]] = None,
        hash_key: typing.Optional[str] = None,
        format_: mlrun.common.formatters.FunctionFormat = mlrun.common.formatters.FunctionFormat.full,
        page: typing.Optional[int] = None,
        page_size: typing.Optional[int] = None,
        since: typing.Optional[datetime] = None,
        until: typing.Optional[datetime] = None,
    ) -> list[dict]:
        project = project or mlrun.mlconf.default_project
        functions = []
        for function, function_tag in self._find_functions(
            session=session,
            name=name,
            project=project,
            labels=labels,
            tag=tag,
            hash_key=hash_key,
            since=since,
            until=until,
            kind=kind,
            page=page,
            page_size=page_size,
        ):
            function_dict = function.struct
            function_dict["kind"] = function.kind
            if not function_tag:
                # function status should be added only to tagged functions
                # TODO: remove explicit cleaning; we also
                #  will need to understand how to display functions in UI, because if we do not remove the status here,
                #  UI shows two function as `ready` which belong to the same Nuclio function
                function_dict["status"] = None
            else:
                function_dict["metadata"]["tag"] = function_tag

            functions.append(
                mlrun.common.formatters.FunctionFormat.format_obj(
                    function_dict, format_
                )
            )
        return functions

    def get_function(
        self,
        session,
        name: typing.Optional[str] = None,
        project: typing.Optional[str] = None,
        tag: typing.Optional[str] = None,
        hash_key: typing.Optional[str] = None,
        format_: typing.Optional[str] = None,
    ) -> dict:
        """
        In version 1.4.0 we added a normalization to the function name before storing.
        To be backwards compatible and allow users to query old non-normalized functions,
        we're providing a fallback to get_function:
        normalize the requested name and try to retrieve it from the database.
        If no answer is received, we will check to see if the original name contained underscores,
        if so, the retrieval will be repeated and the result (if it exists) returned.
        """
        normalized_function_name = mlrun.utils.normalize_name(name)
        try:
            return self._get_function(
                session, normalized_function_name, project, tag, hash_key, format_
            )
        except mlrun.errors.MLRunNotFoundError as exc:
            if "_" in name:
                logger.warning(
                    "Failed to get underscore-named function, trying without normalization",
                    function_name=name,
                )
                return self._get_function(
                    session, name, project, tag, hash_key, format_
                )
            else:
                raise exc

    def delete_function(self, session: Session, project: str, name: str):
        logger.debug("Removing function from db", project=project, name=name)

        # deleting tags and labels, because in sqlite the relationships aren't necessarily cascading
        self._delete_function_tags(session, project, name, commit=False)
        self._delete_class_labels(
            session, Function, project=project, name=name, commit=False
        )
        self._delete(session, Function, project=project, name=name)

    def delete_functions(
        self, session: Session, project: str, names: typing.Union[str, list[str]]
    ) -> None:
        logger.debug("Removing functions from db", project=project, name=names)

        self._delete_multi_objects(
            session=session,
            main_table=Function,
            project=project,
            main_table_identifier=Function.name,
            main_table_identifier_values=names,
        )

    def update_function(
        self,
        session,
        name,
        updates: dict,
        project: typing.Optional[str] = None,
        tag: str = "",
        hash_key: str = "",
    ):
        project = project or config.default_project
        query = self._query(session, Function, name=name, project=project)
        uid = self._get_function_uid(
            session=session, name=name, tag=tag, hash_key=hash_key, project=project
        )
        if uid:
            query = query.filter(Function.uid == uid)
        function = query.one_or_none()
        if function:
            struct = function.struct
            for key, val in updates.items():
                update_in(struct, key, val)
            function.kind = struct.pop("kind", None)
            function.struct = struct
            self._upsert(session, [function])
            return function.struct

    def update_function_external_invocation_url(
        self,
        session,
        name: str,
        url: str,
        project: str = "",
        tag: str = "",
        hash_key: str = "",
        operation: mlrun.common.types.Operation = mlrun.common.types.Operation.ADD,
    ):
        """
        This function updates the external invocation URLs of a function within a project.
        It can add or remove URLs based on the specified `operation` which can be
        either ADD or REMOVE of type :py:class:`~mlrun.types.Operation`
        """
        project = project or config.default_project
        normalized_function_name = mlrun.utils.normalize_name(name)
        function, _ = self._get_function_db_object(
            session,
            normalized_function_name,
            project,
            tag=tag or "latest",
            hash_key=hash_key,
        )
        if not function:
            logger.debug(
                "Function is not found, skipping external invocation urls update",
                project=project,
                name=name,
                url=url,
            )
            return

        # remove trailing slashes from the URL
        url = url.rstrip("/")

        struct = function.struct
        existing_invocation_urls = struct["status"].get("external_invocation_urls", [])
        updated = False
        if (
            operation == mlrun.common.types.Operation.ADD
            and url not in existing_invocation_urls
        ):
            logger.debug(
                "Adding new external invocation url to function",
                project=project,
                name=name,
                url=url,
            )
            updated = True
            existing_invocation_urls.append(url)
            struct["status"]["external_invocation_urls"] = existing_invocation_urls
        elif (
            operation == mlrun.common.types.Operation.REMOVE
            and url in existing_invocation_urls
        ):
            logger.debug(
                "Removing an external invocation url from function",
                project=project,
                name=name,
                url=url,
            )
            updated = True
            struct["status"]["external_invocation_urls"].remove(url)

        # update the function record only if the external invocation URLs were updated
        if updated:
            function.struct = struct
            self._upsert(session, [function])

    def _get_function(
        self,
        session,
        name: typing.Optional[str] = None,
        project: typing.Optional[str] = None,
        tag: typing.Optional[str] = None,
        hash_key: typing.Optional[str] = None,
        format_: str = mlrun.common.formatters.FunctionFormat.full,
    ):
        project = project or config.default_project
        computed_tag = tag or "latest"

        obj, uid = self._get_function_db_object(session, name, project, tag, hash_key)
        tag_function_uid = None if not tag and hash_key else uid
        if obj:
            function = obj.struct
            # If connected to a tag add it to metadata
            if tag_function_uid:
                function["metadata"]["tag"] = computed_tag
<<<<<<< HEAD
                function["metadata"]["uid"] = tag_function_uid
=======
            function["kind"] = obj.kind
>>>>>>> 06c5da78
            return mlrun.common.formatters.FunctionFormat.format_obj(function, format_)
        else:
            function_uri = generate_object_uri(project, name, tag, hash_key)
            raise mlrun.errors.MLRunNotFoundError(f"Function not found {function_uri}")

    def _get_function_db_object(
        self,
        session,
        name: typing.Optional[str] = None,
        project: typing.Optional[str] = None,
        tag: typing.Optional[str] = None,
        hash_key: typing.Optional[str] = None,
    ):
        query = self._query(session, Function, name=name, project=project)
        uid = self._get_function_uid(
            session=session,
            name=name,
            tag=tag,
            hash_key=hash_key,
            project=project,
        )
        if uid:
            query = query.filter(Function.uid == uid)
        return query.one_or_none(), uid

    def _get_function_uid(
        self, session, name: str, tag: str, hash_key: str, project: str
    ):
        computed_tag = tag or "latest"
        if not tag and hash_key:
            return hash_key
        else:
            tag_function_uid = self._resolve_class_tag_uid(
                session, Function, project, name, computed_tag
            )
            if tag_function_uid is None:
                function_uri = generate_object_uri(project, name, tag)
                raise mlrun.errors.MLRunNotFoundError(
                    f"Function tag not found {function_uri}"
                )
            return tag_function_uid

    def _delete_project_functions(self, session: Session, project: str):
        logger.debug("Removing project functions from db", project=project)
        self._delete_multi_objects(
            session=session,
            main_table=Function,
            project=project,
        )

    def _list_project_function_names(self, session: Session, project: str) -> list[str]:
        return [
            name
            for (name,) in self._query(
                session, distinct(Function.name), project=project
            ).all()
        ]

    def _delete_resources_tags(self, session: Session, project: str):
        for tagged_class in _tagged:
            self._delete(session, tagged_class, project=project)

    def _delete_resources_labels(self, session: Session, project: str):
        for labeled_class in _labeled:
            if hasattr(labeled_class, "project"):
                self._delete(session, labeled_class, project=project)

    def _delete_function_tags(self, session, project, function_name, commit=True):
        query = session.query(Function.Tag).filter(
            Function.Tag.project == project, Function.Tag.obj_name == function_name
        )
        for obj in query:
            session.delete(obj)
        if commit:
            session.commit()

    def _list_function_tags(self, session, project, function_id):
        query = (
            session.query(Function.Tag.name)
            .filter(Function.Tag.project == project, Function.Tag.obj_id == function_id)
            .distinct()
        )
        return [row[0] for row in query]

    # ---- Schedules ----
    @retry_on_conflict
    def store_schedule(
        self,
        session: Session,
        project: str,
        name: str,
        kind: mlrun.common.schemas.ScheduleKinds = None,
        scheduled_object: Any = None,
        cron_trigger: mlrun.common.schemas.ScheduleCronTrigger = None,
        labels: typing.Optional[dict] = None,
        last_run_uri: typing.Optional[str] = None,
        concurrency_limit: typing.Optional[int] = None,
        next_run_time: typing.Optional[datetime] = None,
    ) -> tuple[mlrun.common.schemas.ScheduleRecord, bool]:
        schedule = self._get_schedule_record(
            session=session, project=project, name=name, raise_on_not_found=False
        )
        is_update = schedule is not None

        if not is_update:
            schedule = self._create_schedule_db_record(
                project=project,
                name=name,
                kind=kind,
                scheduled_object=scheduled_object,
                cron_trigger=cron_trigger,
                concurrency_limit=concurrency_limit,
                labels=labels,
                next_run_time=next_run_time,
            )

        self._update_schedule_body(
            schedule=schedule,
            scheduled_object=scheduled_object,
            cron_trigger=cron_trigger,
            labels=labels,
            last_run_uri=last_run_uri,
            concurrency_limit=concurrency_limit,
            next_run_time=next_run_time,
        )

        logger.debug(
            "Storing schedule to db",
            project=schedule.project,
            name=schedule.name,
            kind=schedule.kind,
            cron_trigger=schedule.cron_trigger,
            labels=schedule.labels,
            concurrency_limit=schedule.concurrency_limit,
            scheduled_object=schedule.scheduled_object,
        )

        self._upsert(session, [schedule])

        schedule = self._transform_schedule_record_to_scheme(schedule)
        return schedule, is_update

    def create_schedule(
        self,
        session: Session,
        project: str,
        name: str,
        kind: mlrun.common.schemas.ScheduleKinds,
        scheduled_object: Any,
        cron_trigger: mlrun.common.schemas.ScheduleCronTrigger,
        concurrency_limit: int,
        labels: typing.Optional[dict] = None,
        next_run_time: typing.Optional[datetime] = None,
    ) -> mlrun.common.schemas.ScheduleRecord:
        schedule_record = self._create_schedule_db_record(
            project=project,
            name=name,
            kind=kind,
            scheduled_object=scheduled_object,
            cron_trigger=cron_trigger,
            concurrency_limit=concurrency_limit,
            labels=labels,
            next_run_time=next_run_time,
        )

        logger.debug(
            "Saving schedule to db",
            project=schedule_record.project,
            name=schedule_record.name,
            kind=schedule_record.kind,
            cron_trigger=schedule_record.cron_trigger,
            concurrency_limit=schedule_record.concurrency_limit,
            next_run_time=schedule_record.next_run_time,
        )
        self._upsert(session, [schedule_record])

        schedule = self._transform_schedule_record_to_scheme(schedule_record)
        return schedule

    @staticmethod
    def _create_schedule_db_record(
        project: str,
        name: str,
        kind: mlrun.common.schemas.ScheduleKinds,
        scheduled_object: Any,
        cron_trigger: mlrun.common.schemas.ScheduleCronTrigger,
        concurrency_limit: int,
        labels: typing.Optional[dict] = None,
        next_run_time: typing.Optional[datetime] = None,
    ) -> Schedule:
        if concurrency_limit is None:
            concurrency_limit = config.httpdb.scheduling.default_concurrency_limit
        if next_run_time is not None:
            # We receive the next_run_time with localized timezone info (e.g +03:00). All the timestamps should be
            # saved in the DB in UTC timezone, therefore we transform next_run_time to UTC as well.
            next_run_time = next_run_time.astimezone(pytz.utc)

        schedule = Schedule(
            project=project,
            name=name,
            kind=kind.value,
            creation_time=datetime.now(timezone.utc),
            concurrency_limit=concurrency_limit,
            next_run_time=next_run_time,
            # these are properties of the object that map manually (using getters and setters) to other column of the
            # table and therefore Pycharm yells that they're unexpected
            scheduled_object=scheduled_object,
            cron_trigger=cron_trigger,
        )

        update_labels(schedule, labels or {})
        return schedule

    def update_schedule(
        self,
        session: Session,
        project: str,
        name: str,
        scheduled_object: Any = None,
        cron_trigger: mlrun.common.schemas.ScheduleCronTrigger = None,
        labels: typing.Optional[dict] = None,
        last_run_uri: typing.Optional[str] = None,
        concurrency_limit: typing.Optional[int] = None,
        next_run_time: typing.Optional[datetime] = None,
    ):
        schedule = self._get_schedule_record(session, project, name)

        self._update_schedule_body(
            schedule=schedule,
            scheduled_object=scheduled_object,
            cron_trigger=cron_trigger,
            labels=labels,
            last_run_uri=last_run_uri,
            concurrency_limit=concurrency_limit,
            next_run_time=next_run_time,
        )

        logger.debug(
            "Updating schedule in db",
            project=project,
            name=name,
            cron_trigger=cron_trigger,
            labels=labels,
            concurrency_limit=concurrency_limit,
            next_run_time=next_run_time,
        )
        self._upsert(session, [schedule])

    @staticmethod
    def _update_schedule_body(
        schedule: Schedule,
        scheduled_object: Any = None,
        cron_trigger: mlrun.common.schemas.ScheduleCronTrigger = None,
        labels: typing.Optional[dict] = None,
        last_run_uri: typing.Optional[str] = None,
        concurrency_limit: typing.Optional[int] = None,
        next_run_time: typing.Optional[datetime] = None,
    ):
        # explicitly ensure the updated fields are not None, as they can be empty strings/dictionaries etc.
        if scheduled_object is not None:
            schedule.scheduled_object = scheduled_object

        if cron_trigger is not None:
            schedule.cron_trigger = cron_trigger

        if labels is not None:
            update_labels(schedule, labels)

        if last_run_uri is not None:
            schedule.last_run_uri = last_run_uri

        if concurrency_limit is not None:
            schedule.concurrency_limit = concurrency_limit

        if next_run_time is not None:
            # We receive the next_run_time with localized timezone info (e.g +03:00). All the timestamps should be
            # saved in the DB in UTC timezone, therefore we transform next_run_time to UTC as well.
            schedule.next_run_time = next_run_time.astimezone(pytz.utc)

    def list_schedules(
        self,
        session: Session,
        project: typing.Optional[typing.Union[str, list[str]]] = None,
        name: typing.Optional[str] = None,
        labels: typing.Optional[list[str]] = None,
        kind: mlrun.common.schemas.ScheduleKinds = None,
        as_records: bool = False,
    ) -> list[mlrun.common.schemas.ScheduleRecord]:
        logger.debug("Getting schedules from db", project=project, name=name, kind=kind)
        query = self._query(session, Schedule, kind=kind)
        query = self._filter_query_by_resource_project(query, Schedule, project)

        if name is not None:
            query = query.filter(generate_query_predicate_for_name(Schedule.name, name))
        labels = label_set(labels)
        query = self._add_labels_filter(session, query, Schedule, labels)

        if as_records:
            return query

        schedules = [
            self._transform_schedule_record_to_scheme(db_schedule)
            for db_schedule in query
        ]
        return schedules

    def get_schedule(
        self, session: Session, project: str, name: str, raise_on_not_found: bool = True
    ) -> typing.Optional[mlrun.common.schemas.ScheduleRecord]:
        logger.debug("Getting schedule from db", project=project, name=name)
        schedule_record = self._get_schedule_record(
            session, project, name, raise_on_not_found
        )
        if not schedule_record:
            return
        schedule = self._transform_schedule_record_to_scheme(schedule_record)
        return schedule

    def delete_schedule(self, session: Session, project: str, name: str):
        logger.debug("Removing schedule from db", project=project, name=name)
        self._delete_class_labels(
            session, Schedule, project=project, name=name, commit=False
        )
        self._delete(session, Schedule, project=project, name=name)

    def delete_schedules(
        self, session: Session, project: str, names: typing.Union[str, list[str]]
    ) -> None:
        logger.debug("Removing schedules from db", project=project, name=names)
        self._delete_multi_objects(
            session=session,
            main_table=Schedule,
            project=project,
            main_table_identifier=Schedule.name,
            main_table_identifier_values=names,
        )

    def align_schedule_labels(self, session: Session):
        schedules_update = []
        for db_schedule in self.list_schedules(session=session, as_records=True):
            schedule_record = self._transform_schedule_record_to_scheme(db_schedule)
            db_schedule_labels = {
                label.name: label.value for label in db_schedule.labels
            }
            merged_labels = (
                framework.utils.helpers.merge_schedule_and_schedule_object_labels(
                    labels=db_schedule_labels,
                    scheduled_object=schedule_record.scheduled_object,
                )
            )
            self._update_schedule_body(
                schedule=db_schedule,
                scheduled_object=schedule_record.scheduled_object,
                labels=merged_labels,
            )
            schedules_update.append(db_schedule)
        self._upsert(session, schedules_update)

    def delete_project_schedules(self, session: Session, project: str):
        logger.debug("Removing project schedules from db", project=project)
        self._delete_multi_objects(
            session=session,
            main_table=Schedule,
            project=project,
        )

    @staticmethod
    def _delete_multi_objects(
        session: Session,
        main_table: mlrun.utils.db.BaseModel,
        project: str,
        related_tables: typing.Optional[list[mlrun.utils.db.BaseModel]] = None,
        main_table_identifier: typing.Optional[Column] = None,
        main_table_identifier_values: typing.Optional[
            typing.Union[str, list[str]]
        ] = None,
    ) -> int:
        """
        Delete multiple objects from the DB, including related tables.
        :param session: SQLAlchemy session.
        :param main_table: The main table to delete from.
        :param project: The project to delete from.
        :param related_tables: Related tables to delete from, will be joined with the main table by the identifiers
            since in SQLite the deletion is not always cascading.
        :param main_table_identifier: The main table attribute to filter by.
        :param main_table_identifier_values: The values corresponding to main_table_identifier to filter by.

        :return: The amount of deleted rows from the main table.
        """
        related_tables = related_tables or []

        def skip_deletion():
            logger.debug(
                "No identifier values provided, skipping deletion",
                project=project,
                tables=[main_table] + related_tables,
            )
            return 0

        # TODO: add project permissions handling like in the list methods
        if project != "*":
            where_clause = main_table.project == project
            # To allow deleting all project resources - don't require main_table_identifier
            if main_table_identifier:
                if not main_table_identifier_values:
                    return skip_deletion()

                where_clause = and_(
                    where_clause,
                    main_table_identifier.in_(main_table_identifier_values),
                )
        else:
            if not main_table_identifier_values or not main_table_identifier:
                return skip_deletion()
            where_clause = main_table_identifier.in_(main_table_identifier_values)

        for cls in related_tables:
            logger.debug(
                "Removing objects",
                cls=cls,
                project=project,
                main_table_identifier=main_table_identifier,
            )

            # The select is mandatory for sqlalchemy 1.4 because
            # query.delete does not support multiple-table criteria within DELETE
            subquery = select(cls.id).join(main_table).where(where_clause).subquery()
            stmt = (
                delete(cls)
                .where(cls.id.in_(aliased(subquery)))
                .execution_options(synchronize_session=False)
            )

            # Execute the delete statement
            execution_obj = session.execute(stmt)
            logger.debug(
                "Removed rows from related table",
                rowcount=execution_obj.rowcount,
                cls=cls,
                main_table=main_table,
                project=project,
            )

        query = session.query(main_table).filter(where_clause)
        deletions_count = query.delete(synchronize_session=False)
        log_kwargs = {
            "deletions_count": deletions_count,
            "main_table": main_table,
            "project": project,
            "main_table_identifier": main_table_identifier,
        }
        logger.debug("Removed rows from table", **log_kwargs)
        session.commit()
        return deletions_count

    def _get_schedule_record(
        self, session: Session, project: str, name: str, raise_on_not_found: bool = True
    ) -> Schedule:
        query = self._query(session, Schedule, project=project, name=name)
        schedule_record = query.one_or_none()
        if not schedule_record and raise_on_not_found:
            raise mlrun.errors.MLRunNotFoundError(
                f"Schedule not found: project={project}, name={name}"
            )
        return schedule_record

    def _delete_project_feature_vectors(self, session: Session, project: str):
        logger.debug("Removing project feature-vectors from db", project=project)
        self._delete_multi_objects(
            session=session,
            main_table=FeatureVector,
            project=project,
        )

    def _list_project_feature_vector_names(
        self, session: Session, project: str
    ) -> list[str]:
        return [
            name
            for (name,) in self._query(
                session, distinct(FeatureVector.name), project=project
            ).all()
        ]

    def tag_objects_v2(
        self,
        session,
        objs,
        project: str,
        name: str,
        obj_name_attribute: str = "name",
    ):
        tags = []
        for obj in objs:
            query = self._query(
                session,
                obj.Tag,
                name=name,
                project=project,
                obj_name=getattr(obj, obj_name_attribute),
            )

            tag = query.one_or_none()
            if not tag:
                tag = obj.Tag(
                    project=project,
                    name=name,
                    obj_name=getattr(obj, obj_name_attribute),
                )
            tag.obj_id = obj.id
            tags.append(tag)
        self._upsert(session, tags)

    # ---- Projects ----
    def create_project(self, session: Session, project: mlrun.common.schemas.Project):
        logger.debug("Creating project in DB", project_name=project.metadata.name)
        created = datetime.utcnow()
        project.metadata.created = created
        # TODO: handle taking out the functions/workflows/artifacts out of the project and save them separately
        project_record = Project(
            name=project.metadata.name,
            description=project.spec.description,
            source=project.spec.source,
            state=project.status.state,
            created=created,
            owner=project.spec.owner,
            default_function_node_selector=project.spec.default_function_node_selector,
            full_object=project.dict(),
        )
        labels = project.metadata.labels or {}
        update_labels(project_record, labels)

        objects_to_store = [project_record]
        self._append_project_summary(project, objects_to_store)
        self._upsert(session, objects_to_store)

    @staticmethod
    def _append_project_summary(project, objects_to_store):
        summary = mlrun.common.schemas.ProjectSummary(
            name=project.metadata.name,
        )
        project_summary = ProjectSummary(
            project=project.metadata.name,
            summary=summary.dict(),
            updated=datetime.now(timezone.utc),
        )
        objects_to_store.append(project_summary)

    @retry_on_conflict
    def store_project(
        self, session: Session, name: str, project: mlrun.common.schemas.Project
    ):
        logger.debug(
            "Storing project in DB",
            name=name,
            project_metadata=project.metadata,
            project_owner=project.spec.owner,
            project_desired_state=project.spec.desired_state,
            default_function_node_selector=project.spec.default_function_node_selector,
            project_status=project.status,
        )
        self._normalize_project_parameters(project)

        project_record = self._get_project_record(
            session, name, raise_on_not_found=False
        )
        if not project_record:
            self.create_project(session, project)
        else:
            self._update_project_record_from_project(session, project_record, project)

    @staticmethod
    def _normalize_project_parameters(project: mlrun.common.schemas.Project):
        # remove leading & trailing whitespaces from the project parameters keys and values to prevent duplications
        if project.spec.params:
            project.spec.params = {
                str(key).strip(): value.strip() if isinstance(value, str) else value
                for key, value in project.spec.params.items()
            }

    def patch_project(
        self,
        session: Session,
        name: str,
        project: dict,
        patch_mode: mlrun.common.schemas.PatchMode = mlrun.common.schemas.PatchMode.replace,
    ):
        logger.debug("Patching project in DB", name=name, patch_mode=patch_mode)
        project_record = self._get_project_record(session, name)
        self._patch_project_record_from_project(
            session, name, project_record, project, patch_mode
        )

    def get_project(
        self,
        session: Session,
        name: typing.Optional[str] = None,
        project_id: typing.Optional[int] = None,
    ) -> mlrun.common.schemas.ProjectOut:
        project_record = self._get_project_record(session, name, project_id)

        return self._transform_project_record_to_schema(session, project_record)

    def delete_project(
        self,
        session: Session,
        name: str,
        deletion_strategy: mlrun.common.schemas.DeletionStrategy = mlrun.common.schemas.DeletionStrategy.default(),
    ):
        logger.debug(
            "Deleting project from DB", name=name, deletion_strategy=deletion_strategy
        )
        self._delete_project_summary(session, name)
        self._delete(session, Project, name=name)

    def list_projects(
        self,
        session: Session,
        owner: typing.Optional[str] = None,
        format_: mlrun.common.formatters.ProjectFormat = mlrun.common.formatters.ProjectFormat.full,
        labels: typing.Optional[list[str]] = None,
        state: mlrun.common.schemas.ProjectState = None,
        names: typing.Optional[list[str]] = None,
    ) -> mlrun.common.schemas.ProjectsOutput:
        query = self._query(session, Project, owner=owner, state=state)

        # if format is name_only, we don't need to query the full project object, we can just query the name
        # and return it as a list of strings
        if format_ == mlrun.common.formatters.ProjectFormat.name_only:
            query = self._query(session, Project.name, owner=owner, state=state)

        # attach filters to the query
        if labels:
            query = self._add_labels_filter(session, query, Project, labels)
        if names is not None:
            query = query.filter(Project.name.in_(names))

        project_records = query.all()

        # format the projects according to the requested format
        projects = []
        for project_record in project_records:
            if format_ == mlrun.common.formatters.ProjectFormat.name_only:
                # can't use formatter as we haven't queried the entire object anyway
                projects.append(project_record.name)
            else:
                projects.append(
                    mlrun.common.formatters.ProjectFormat.format_obj(
                        self._transform_project_record_to_schema(
                            session, project_record
                        ),
                        format_,
                    )
                )
        return mlrun.common.schemas.ProjectsOutput(projects=projects)

    def get_project_summary(
        self,
        session,
        project: str,
    ) -> typing.Optional[mlrun.common.schemas.ProjectSummary]:
        project_summary_record = self._query(
            session,
            ProjectSummary,
            project=project,
        ).one_or_none()
        if not project_summary_record:
            raise mlrun.errors.MLRunNotFoundError(
                f"Project summary not found: {project=}"
            )

        project_summary_record.summary["name"] = project_summary_record.project
        project_summary_record.summary["updated"] = project_summary_record.updated
        return mlrun.common.schemas.ProjectSummary(**project_summary_record.summary)

    def list_project_summaries(
        self,
        session: Session,
        owner: typing.Optional[str] = None,
        labels: typing.Optional[list[str]] = None,
        state: mlrun.common.schemas.ProjectState = None,
        names: typing.Optional[list[str]] = None,
    ):
        project_query = self._query(session, Project.name)
        if owner:
            project_query = project_query.filter(Project.owner == owner)
        if state:
            project_query = project_query.filter(Project.state == state)
        if labels:
            project_query = self._add_labels_filter(
                session, project_query, Project, labels
            )
        if names:
            project_query = project_query.filter(Project.name.in_(names))

        project_subquery = project_query.subquery()
        project_alias = aliased(Project, project_subquery)

        query = self._query(session, ProjectSummary)
        query = query.join(project_alias, ProjectSummary.project == project_alias.name)

        project_summaries = query.all()
        project_summaries_results = []
        for project_summary in project_summaries:
            project_summary.summary["updated"] = project_summary.updated
            project_summaries_results.append(
                mlrun.common.schemas.ProjectSummary(**project_summary.summary)
            )

        return project_summaries_results

    def refresh_project_summaries(
        self,
        session: Session,
        project_summaries: list[mlrun.common.schemas.ProjectSummary],
    ):
        """
        This method updates the summaries of projects that have associated projects in the database
        and removes project summaries that no longer have associated projects.
        """

        summary_dicts = {summary.name: summary.dict() for summary in project_summaries}

        # Create a query for project summaries with associated projects
        existing_summaries_query = (
            session.query(ProjectSummary)
            .outerjoin(Project, Project.name == ProjectSummary.project)
            .filter(ProjectSummary.project.in_(summary_dicts.keys()))
        )

        associated_summaries = existing_summaries_query.filter(
            Project.id.is_not(None)
        ).all()

        orphaned_summaries = existing_summaries_query.filter(Project.id.is_(None)).all()

        # Update the summaries of projects that have associated projects
        for project_summary in associated_summaries:
            project_summary.summary = summary_dicts.get(project_summary.project)
            project_summary.updated = datetime.now(timezone.utc)
            session.add(project_summary)

        # To avoid race conditions where a project might be deleted after its summary is queried
        # but before the transaction completes, we delete project summaries that do not have
        # any associated projects.
        if orphaned_summaries:
            projects_names = [summary.project for summary in orphaned_summaries]
            logger.debug(
                "Deleting project summaries that do not have associated projects",
                projects=projects_names,
            )

            for summary in orphaned_summaries:
                session.delete(summary)

        self._commit(session, associated_summaries + orphaned_summaries)

    def _delete_project_summary(
        self,
        session: Session,
        name: str,
    ):
        logger.debug("Deleting project summary from DB", name=name)
        self._delete(session, ProjectSummary, project=name)

    async def get_project_resources_counters(
        self,
    ) -> tuple[
        dict[str, int],
        dict[str, int],
        dict[str, int],
        dict[str, int],
        dict[str, int],
        dict[str, int],
        dict[str, int],
        dict[str, int],
        dict[str, int],
    ]:
        results = await asyncio.gather(
            fastapi.concurrency.run_in_threadpool(
                framework.db.session.run_function_with_new_db_session,
                self._calculate_files_counters,
            ),
            fastapi.concurrency.run_in_threadpool(
                framework.db.session.run_function_with_new_db_session,
                self._calculate_schedules_counters,
            ),
            fastapi.concurrency.run_in_threadpool(
                framework.db.session.run_function_with_new_db_session,
                self._calculate_feature_sets_counters,
            ),
            fastapi.concurrency.run_in_threadpool(
                framework.db.session.run_function_with_new_db_session,
                self._calculate_models_counters,
            ),
            fastapi.concurrency.run_in_threadpool(
                framework.db.session.run_function_with_new_db_session,
                self._calculate_runs_counters,
            ),
        )
        (
            project_to_files_count,
            (
                project_to_schedule_count,
                project_to_schedule_pending_jobs_count,
                project_to_schedule_pending_workflows_count,
            ),
            project_to_feature_set_count,
            project_to_models_count,
            (
                project_to_recent_completed_runs_count,
                project_to_recent_failed_runs_count,
                project_to_running_runs_count,
            ),
        ) = results
        return (
            project_to_files_count,
            project_to_schedule_count,
            project_to_schedule_pending_jobs_count,
            project_to_schedule_pending_workflows_count,
            project_to_feature_set_count,
            project_to_models_count,
            project_to_recent_completed_runs_count,
            project_to_recent_failed_runs_count,
            project_to_running_runs_count,
        )

    @staticmethod
    def _filter_query_by_resource_project(
        query: sqlalchemy.orm.query.Query,
        resource: type[mlrun.utils.db.BaseModel],
        project: typing.Optional[typing.Union[str, list[str]]] = None,
    ) -> sqlalchemy.orm.query.Query:
        if isinstance(project, list):
            query = query.filter(resource.project.in_(project))
        elif project and project != "*":
            query = query.filter(resource.project == project)
        return query

    @staticmethod
    def _calculate_functions_counters(session) -> dict[str, int]:
        functions_count_per_project = (
            session.query(Function.project, func.count(distinct(Function.name)))
            .group_by(Function.project)
            .all()
        )
        project_to_function_count = {
            result[0]: result[1] for result in functions_count_per_project
        }
        return project_to_function_count

    @staticmethod
    def _calculate_schedules_counters(
        session,
    ) -> [dict[str, int], dict[str, int], dict[str, int]]:
        schedules_count_per_project = (
            session.query(Schedule.project, func.count(distinct(Schedule.name)))
            .group_by(Schedule.project)
            .all()
        )
        project_to_schedule_count = {
            result[0]: result[1] for result in schedules_count_per_project
        }

        next_day = datetime.now(timezone.utc) + timedelta(hours=24)

        # We check the workflow label because the schedule kind
        # is not used properly (not setting pipelines kind for workflow schedules)
        # TODO: fix the schedule kind to be pipeline when scheduling workflows
        workflow_label_exists = (
            select(Schedule.Label.parent)
            .where(
                (Schedule.Label.parent == Schedule.id)
                & (Schedule.Label.name == mlrun_constants.MLRunInternalLabels.workflow)
            )
            .exists()
        )

        query = (
            session.query(
                Schedule.project.label("project_name"),
                Schedule.name.label("schedule_name"),
                case([(workflow_label_exists, True)], else_=False).label(
                    "has_workflow_label"
                ),
            )
            .filter(Schedule.next_run_time < next_day)
            .filter(Schedule.next_run_time >= datetime.now(timezone.utc))
            .all()
        )

        project_to_schedule_pending_jobs_count = collections.defaultdict(int)
        project_to_schedule_pending_workflows_count = collections.defaultdict(int)

        for result in query:
            project_name, schedule_name, is_workflow = result
            if is_workflow:
                project_to_schedule_pending_workflows_count[project_name] += 1
            else:
                project_to_schedule_pending_jobs_count[project_name] += 1

        return (
            project_to_schedule_count,
            project_to_schedule_pending_jobs_count,
            project_to_schedule_pending_workflows_count,
        )

    @staticmethod
    def _calculate_feature_sets_counters(session) -> dict[str, int]:
        feature_sets_count_per_project = (
            session.query(FeatureSet.project, func.count(distinct(FeatureSet.name)))
            .group_by(FeatureSet.project)
            .all()
        )
        project_to_feature_set_count = {
            result[0]: result[1] for result in feature_sets_count_per_project
        }
        return project_to_feature_set_count

    def _calculate_models_counters(self, session) -> dict[str, int]:
        # We're using the "most_recent" which gives us only one version of each artifact key, which is what we want to
        # count (artifact count, not artifact versions count)
        model_artifacts = self._find_artifacts(
            session,
            None,
            kind=mlrun.common.schemas.ArtifactCategories.model,
            most_recent=True,
        )
        project_to_models_count = collections.defaultdict(int)
        for model_artifact in model_artifacts:
            project_to_models_count[model_artifact.project] += 1
        return project_to_models_count

    def _calculate_files_counters(self, session) -> dict[str, int]:
        # We're using the "most_recent" flag which gives us only one version of each artifact key, which is what we
        # want to count (artifact count, not artifact versions count)
        file_artifacts = self._find_artifacts(
            session,
            None,
            category=mlrun.common.schemas.ArtifactCategories.other,
            most_recent=True,
        )
        project_to_files_count = collections.defaultdict(int)
        for file_artifact in file_artifacts:
            project_to_files_count[file_artifact.project] += 1
        return project_to_files_count

    @staticmethod
    def _calculate_runs_counters(
        session,
    ) -> tuple[
        dict[str, int],
        dict[str, int],
        dict[str, int],
    ]:
        running_runs_count_per_project = (
            session.query(Run.project, func.count(distinct(Run.name)))
            .filter(
                Run.state.in_(
                    mlrun.common.runtimes.constants.RunStates.non_terminal_states()
                )
            )
            .group_by(Run.project)
            .all()
        )
        project_to_running_runs_count = {
            result[0]: result[1] for result in running_runs_count_per_project
        }

        one_day_ago = datetime.now() - timedelta(hours=24)
        recent_failed_runs_count_per_project = (
            session.query(Run.project, func.count(distinct(Run.name)))
            .filter(
                Run.state.in_(
                    [
                        mlrun.common.runtimes.constants.RunStates.error,
                        mlrun.common.runtimes.constants.RunStates.aborted,
                    ]
                )
            )
            .filter(Run.start_time >= one_day_ago)
            .group_by(Run.project)
            .all()
        )
        project_to_recent_failed_runs_count = {
            result[0]: result[1] for result in recent_failed_runs_count_per_project
        }

        recent_completed_runs_count_per_project = (
            session.query(Run.project, func.count(distinct(Run.name)))
            .filter(
                Run.state.in_(
                    [
                        mlrun.common.runtimes.constants.RunStates.completed,
                    ]
                )
            )
            .filter(Run.start_time >= one_day_ago)
            .group_by(Run.project)
            .all()
        )
        project_to_recent_completed_runs_count = {
            result[0]: result[1] for result in recent_completed_runs_count_per_project
        }
        return (
            project_to_recent_completed_runs_count,
            project_to_recent_failed_runs_count,
            project_to_running_runs_count,
        )

    def _update_project_record_from_project(
        self,
        session: Session,
        project_record: Project,
        project: mlrun.common.schemas.Project,
    ):
        project.metadata.created = project_record.created
        project_dict = project.dict()
        # TODO: handle taking out the functions/workflows/artifacts out of the project and save them separately
        project_record.full_object = project_dict
        project_record.description = project.spec.description
        project_record.source = project.spec.source
        project_record.owner = project.spec.owner
        project_record.state = project.status.state
        project_record.default_function_node_selector = (
            project.spec.default_function_node_selector
        )
        labels = project.metadata.labels or {}
        update_labels(project_record, labels)
        self._upsert(session, [project_record])

    def _patch_project_record_from_project(
        self,
        session: Session,
        name: str,
        project_record: Project,
        project: dict,
        patch_mode: mlrun.common.schemas.PatchMode,
    ):
        project.setdefault("metadata", {})["created"] = project_record.created
        strategy = patch_mode.to_mergedeep_strategy()
        project_record_full_object = project_record.full_object
        mergedeep.merge(project_record_full_object, project, strategy=strategy)

        # If a bad kind value was passed, it will fail here (return 422 to caller)
        project = mlrun.common.schemas.Project(**project_record_full_object)
        self.store_project(
            session,
            name,
            project,
        )

        project_record.full_object = project_record_full_object
        self._upsert(session, [project_record])

    def is_project_exists(self, session: Session, name: str):
        project_record = self._get_project_record(
            session, name, raise_on_not_found=False
        )
        if not project_record:
            return False
        return True

    def _get_project_record(
        self,
        session: Session,
        name: typing.Optional[str] = None,
        project_id: typing.Optional[int] = None,
        raise_on_not_found: bool = True,
    ) -> typing.Optional[Project]:
        if not any([project_id, name]):
            raise mlrun.errors.MLRunInvalidArgumentError(
                "One of 'name' or 'project_id' must be provided"
            )
        project_record = self._query(
            session, Project, name=name, id=project_id
        ).one_or_none()
        if not project_record:
            if not raise_on_not_found:
                return None
            raise mlrun.errors.MLRunNotFoundError(
                f"Project not found: name={name}, project_id={project_id}"
            )

        return project_record

    def verify_project_has_no_related_resources(self, session: Session, name: str):
        artifacts = self._find_artifacts(session, project=name, ids="*")
        self._verify_empty_list_of_project_related_resources(
            name, artifacts, "artifacts"
        )
        logs = self._list_logs(session, name)
        self._verify_empty_list_of_project_related_resources(name, logs, "logs")
        runs = self._find_runs(session, None, name, []).all()
        self._verify_empty_list_of_project_related_resources(name, runs, "runs")
        notifications = []
        for cls in _with_notifications:
            notifications.extend(self._get_db_notifications(session, cls, project=name))
        self._verify_empty_list_of_project_related_resources(
            name, notifications, "notifications"
        )
        schedules = self.list_schedules(session, project=name)
        self._verify_empty_list_of_project_related_resources(
            name, schedules, "schedules"
        )
        functions = self._list_project_function_names(session, name)
        self._verify_empty_list_of_project_related_resources(
            name, functions, "functions"
        )
        feature_sets = self._list_project_feature_set_names(session, name)
        self._verify_empty_list_of_project_related_resources(
            name, feature_sets, "feature_sets"
        )
        feature_vectors = self._list_project_feature_vector_names(session, name)
        self._verify_empty_list_of_project_related_resources(
            name, feature_vectors, "feature_vectors"
        )

    def delete_project_related_resources(self, session: Session, name: str):
        self.delete_model_endpoints(session, project=name)
        self._delete_project_artifacts(session, project=name)
        self._delete_project_logs(session, name)
        self.delete_run_notifications(session, project=name)
        self.delete_alert_notifications(session, project=name)
        self._delete_project_runs(session, project=name)
        self.delete_project_schedules(session, name)
        self._delete_project_functions(session, name)
        self._delete_project_feature_sets(session, name)
        self._delete_project_feature_vectors(session, name)
        self._delete_project_background_tasks(session, project=name)
        self._delete_project_datastore_profiles(session, project=name)

        # resources deletion should remove their tags and labels as well, but doing another try in case there are
        # orphan resources
        self._delete_resources_tags(session, name)
        self._delete_resources_labels(session, name)

    @staticmethod
    def _verify_empty_list_of_project_related_resources(
        project: str, resources: list, resource_name: str
    ):
        if resources:
            raise mlrun.errors.MLRunPreconditionFailedError(
                f"Project {project} can not be deleted since related resources found: {resource_name}"
            )

    def _get_record_by_name_tag_and_uid(
        self,
        session,
        cls,
        project: str,
        name: str,
        tag: typing.Optional[str] = None,
        uid: typing.Optional[str] = None,
        obj_name_attribute="name",
    ):
        kwargs = {obj_name_attribute: name, "project": project}
        query = self._query(session, cls, **kwargs)
        computed_tag = tag or "latest"
        object_tag_uid = None
        if tag or not uid:
            object_tag_uid = self._resolve_class_tag_uid(
                session, cls, project, name, computed_tag
            )
            if object_tag_uid is None:
                return None, None, None
            uid = object_tag_uid
        if uid:
            query = query.filter(cls.uid == uid)
        return computed_tag, object_tag_uid, query.one_or_none()

    # ---- Feature sets ----
    def create_feature_set(
        self,
        session,
        project,
        feature_set: mlrun.common.schemas.FeatureSet,
        versioned=True,
    ) -> str:
        (
            uid,
            tag,
            feature_set_dict,
        ) = self._validate_and_enrich_record_for_creation(
            session, feature_set, FeatureSet, project, versioned
        )

        db_feature_set = FeatureSet(project=project)
        self._update_db_record_from_object_dict(db_feature_set, feature_set_dict, uid)
        self._update_feature_set_spec(db_feature_set, feature_set_dict)

        self._upsert(session, [db_feature_set])
        self.tag_objects_v2(session, [db_feature_set], project, tag)

        return uid

    def patch_feature_set(
        self,
        session,
        project,
        name,
        feature_set_patch: dict,
        tag=None,
        uid=None,
        patch_mode: mlrun.common.schemas.PatchMode = mlrun.common.schemas.PatchMode.replace,
    ) -> str:
        feature_set_record = self._get_feature_set(session, project, name, tag, uid)
        if not feature_set_record:
            feature_set_uri = generate_object_uri(project, name, tag)
            raise mlrun.errors.MLRunNotFoundError(
                f"Feature-set not found {feature_set_uri}"
            )

        feature_set_struct = feature_set_record.dict(exclude_none=True)
        # using mergedeep for merging the patch content into the existing dictionary
        strategy = patch_mode.to_mergedeep_strategy()
        mergedeep.merge(feature_set_struct, feature_set_patch, strategy=strategy)

        versioned = feature_set_record.metadata.uid is not None

        # If a bad kind value was passed, it will fail here (return 422 to caller)
        feature_set = mlrun.common.schemas.FeatureSet(**feature_set_struct)
        return self.store_feature_set(
            session,
            project,
            name,
            feature_set,
            feature_set.metadata.tag,
            uid,
            versioned,
            always_overwrite=True,
        )

    def get_feature_set(
        self,
        session,
        project: str,
        name: str,
        tag: typing.Optional[str] = None,
        uid: typing.Optional[str] = None,
    ) -> mlrun.common.schemas.FeatureSet:
        feature_set = self._get_feature_set(session, project, name, tag, uid)
        if not feature_set:
            feature_set_uri = generate_object_uri(project, name, tag)
            raise mlrun.errors.MLRunNotFoundError(
                f"Feature-set not found {feature_set_uri}"
            )

        return feature_set

    def _get_feature_set(
        self,
        session,
        project: str,
        name: str,
        tag: typing.Optional[str] = None,
        uid: typing.Optional[str] = None,
    ):
        (
            computed_tag,
            feature_set_tag_uid,
            db_feature_set,
        ) = self._get_record_by_name_tag_and_uid(
            session, FeatureSet, project, name, tag, uid
        )
        if db_feature_set:
            feature_set = self._transform_feature_set_model_to_schema(db_feature_set)

            # If connected to a tag add it to metadata
            if feature_set_tag_uid:
                feature_set.metadata.tag = computed_tag
            return feature_set
        else:
            return None

    def _get_model_endpoint(
        self,
        session,
        project: str,
        name: str,
        function_name: str,
        uid: typing.Optional[str] = None,
    ) -> typing.Union[ModelEndpoint, None]:
        if uid:
            mep_record = self._get_class_instance_by_uid(
                session, ModelEndpoint, name, project, uid
            )
        else:
            mep_record = self._get_mep_latest_instance(
                session, ModelEndpoint, name, function_name, project
            )
        if mep_record:
            return mep_record
        else:
            return None

    def _get_records_to_tags_map(self, session, cls, project, tag, name=None):
        # Find object IDs by tag, project and object-name (which is a like query)
        tag_query = self._query(session, cls.Tag, project=project, name=tag)
        if name:
            tag_query = tag_query.filter(
                generate_query_predicate_for_name(cls.Tag.obj_name, name)
            )

        # Generate a mapping from each object id (note: not uid, it's the DB ID) to its associated tags.
        obj_id_tags = {}
        for row in tag_query:
            if row.obj_id in obj_id_tags:
                obj_id_tags[row.obj_id].append(row.name)
            else:
                obj_id_tags[row.obj_id] = [row.name]
        return obj_id_tags

    def _generate_records_with_tags_assigned(
        self, object_record, transform_fn, obj_id_tags, default_tag=None, format_=None
    ):
        # Using a similar mechanism here to assign tags to feature sets as is used in list_functions. Please refer
        # there for some comments explaining the logic.
        results = []
        if default_tag:
            results.append(transform_fn(object_record, default_tag, format_=format_))
        else:
            object_tags = obj_id_tags.get(object_record.id, [])
            if len(object_tags) == 0 and not object_record.uid.startswith(
                unversioned_tagged_object_uid_prefix
            ):
                new_object = transform_fn(object_record, format_=format_)
                results.append(new_object)
            else:
                for object_tag in object_tags:
                    results.append(
                        transform_fn(object_record, object_tag, format_=format_)
                    )
        return results

    @staticmethod
    def _generate_feature_set_digest(feature_set: mlrun.common.schemas.FeatureSet):
        return mlrun.common.schemas.FeatureSetDigestOutput(
            metadata=feature_set.metadata,
            spec=mlrun.common.schemas.FeatureSetDigestSpec(
                entities=feature_set.spec.entities,
                features=feature_set.spec.features,
            ),
        )

    def _generate_feature_or_entity_list_query(
        self,
        session,
        query_class,
        project: str,
        feature_set_keys,
        name: typing.Optional[str] = None,
        tag: typing.Optional[str] = None,
        labels: typing.Optional[list[str]] = None,
    ):
        # Query the actual objects to be returned
        query = (
            session.query(FeatureSet, query_class)
            .filter_by(project=project)
            .join(query_class)
        )

        if name:
            query = query.filter(
                generate_query_predicate_for_name(query_class.name, name)
            )
        if labels:
            query = self._add_labels_filter(session, query, query_class, labels)
        if tag:
            query = query.filter(FeatureSet.id.in_(feature_set_keys))

        return query

    def list_features(
        self,
        session,
        project: str,
        name: typing.Optional[str] = None,
        tag: typing.Optional[str] = None,
        entities: typing.Optional[list[str]] = None,
        labels: typing.Optional[list[str]] = None,
    ) -> mlrun.common.schemas.FeaturesOutput:
        # We don't filter by feature-set name here, as the name parameter refers to features
        feature_set_id_tags = self._get_records_to_tags_map(
            session, FeatureSet, project, tag, name=None
        )

        query = self._generate_feature_or_entity_list_query(
            session, Feature, project, feature_set_id_tags.keys(), name, tag, labels
        )

        if entities:
            query = query.join(FeatureSet.entities).filter(Entity.name.in_(entities))

        features_results = []
        transform_feature_set_model_to_schema = MemoizationCache(
            self._transform_feature_set_model_to_schema
        ).memoize
        generate_feature_set_digest = MemoizationCache(
            self._generate_feature_set_digest
        ).memoize

        for row in query:
            feature_record = mlrun.common.schemas.FeatureRecord.from_orm(row.Feature)
            feature_name = feature_record.name

            feature_sets = self._generate_records_with_tags_assigned(
                row.FeatureSet,
                transform_feature_set_model_to_schema,
                feature_set_id_tags,
                tag,
            )

            for feature_set in feature_sets:
                # Get the feature from the feature-set full structure, as it may contain extra fields (which are not
                # in the DB)
                feature = next(
                    (
                        feature
                        for feature in feature_set.spec.features
                        if feature.name == feature_name
                    ),
                    None,
                )
                if not feature:
                    raise mlrun.errors.MLRunInternalServerError(
                        "Inconsistent data in DB - features in DB not in feature-set document"
                    )

                feature_set_digest = generate_feature_set_digest(feature_set)

                features_results.append(
                    mlrun.common.schemas.FeatureListOutput(
                        feature=feature,
                        feature_set_digest=feature_set_digest,
                    )
                )
        return mlrun.common.schemas.FeaturesOutput(features=features_results)

    @staticmethod
    def _dedup_and_append_feature_set(
        feature_set, feature_set_id_to_index, feature_set_digests_v2
    ):
        # dedup feature set list
        # we can rely on the object ID because SQLAlchemy already avoids duplication at the object
        # level, and the conversion from "model" to "schema" retains this property
        feature_set_obj_id = id(feature_set)
        feature_set_index = feature_set_id_to_index.get(feature_set_obj_id, None)
        if feature_set_index is None:
            feature_set_index = len(feature_set_id_to_index)
            feature_set_id_to_index[feature_set_obj_id] = feature_set_index
            feature_set_digests_v2.append(
                FeatureSetDigestOutputV2(
                    feature_set_index=feature_set_index,
                    metadata=feature_set.metadata,
                    spec=FeatureSetDigestSpecV2(
                        entities=feature_set.spec.entities,
                    ),
                )
            )
        return feature_set_index

    @staticmethod
    def _build_feature_mapping_from_feature_set(feature_set):
        result = {}
        for feature in feature_set.spec.features:
            result[feature.name] = feature
        return result

    @staticmethod
    def _build_entity_mapping_from_feature_set(feature_set):
        result = {}
        for entity in feature_set.spec.entities:
            result[entity.name] = entity
        return result

    def list_features_v2(
        self,
        session,
        project: str,
        name: typing.Optional[str] = None,
        tag: typing.Optional[str] = None,
        entities: typing.Optional[list[str]] = None,
        labels: typing.Optional[list[str]] = None,
    ) -> mlrun.common.schemas.FeaturesOutputV2:
        # We don't filter by feature-set name here, as the name parameter refers to features
        feature_set_id_tags = self._get_records_to_tags_map(
            session, FeatureSet, project, tag, name=None
        )

        query = self._generate_feature_or_entity_list_query(
            session, Feature, project, feature_set_id_tags.keys(), name, tag, labels
        )

        if entities:
            query = query.join(FeatureSet.entities).filter(Entity.name.in_(entities))

        features_with_feature_set_index: list[Feature] = []
        feature_set_digests_v2: list[FeatureSetDigestOutputV2] = []
        feature_set_digest_id_to_index: dict[int, int] = {}

        transform_feature_set_model_to_schema = MemoizationCache(
            self._transform_feature_set_model_to_schema
        ).memoize
        build_feature_mapping_from_feature_set = MemoizationCache(
            self._build_feature_mapping_from_feature_set
        ).memoize

        for row in query:
            feature_record = mlrun.common.schemas.FeatureRecord.from_orm(row.Feature)
            feature_name = feature_record.name

            feature_sets = self._generate_records_with_tags_assigned(
                row.FeatureSet,
                transform_feature_set_model_to_schema,
                feature_set_id_tags,
                tag,
            )

            for feature_set in feature_sets:
                # Get the feature from the feature-set full structure, as it may contain extra fields (which are not
                # in the DB)
                feature_name_to_feature = build_feature_mapping_from_feature_set(
                    feature_set
                )
                feature = feature_name_to_feature.get(feature_name)
                if not feature:
                    raise mlrun.errors.MLRunInternalServerError(
                        "Inconsistent data in DB - features in DB not in feature-set document"
                    )

                feature_set_index = self._dedup_and_append_feature_set(
                    feature_set, feature_set_digest_id_to_index, feature_set_digests_v2
                )
                features_with_feature_set_index.append(
                    feature.copy(update=dict(feature_set_index=feature_set_index))
                )

        return mlrun.common.schemas.FeaturesOutputV2(
            features=features_with_feature_set_index,
            feature_set_digests=feature_set_digests_v2,
        )

    def list_entities(
        self,
        session,
        project: str,
        name: typing.Optional[str] = None,
        tag: typing.Optional[str] = None,
        labels: typing.Optional[list[str]] = None,
    ) -> mlrun.common.schemas.EntitiesOutput:
        feature_set_id_tags = self._get_records_to_tags_map(
            session, FeatureSet, project, tag, name=None
        )

        query = self._generate_feature_or_entity_list_query(
            session, Entity, project, feature_set_id_tags.keys(), name, tag, labels
        )

        entities_results = []
        transform_feature_set_model_to_schema = MemoizationCache(
            self._transform_feature_set_model_to_schema
        ).memoize
        generate_feature_set_digest = MemoizationCache(
            self._generate_feature_set_digest
        ).memoize

        for row in query:
            entity_record = mlrun.common.schemas.FeatureRecord.from_orm(row.Entity)
            entity_name = entity_record.name

            feature_sets = self._generate_records_with_tags_assigned(
                row.FeatureSet,
                transform_feature_set_model_to_schema,
                feature_set_id_tags,
                tag,
            )

            for feature_set in feature_sets:
                # Get the feature from the feature-set full structure, as it may contain extra fields (which are not
                # in the DB)
                entity = next(
                    (
                        entity
                        for entity in feature_set.spec.entities
                        if entity.name == entity_name
                    ),
                    None,
                )
                if not entity:
                    raise mlrun.errors.MLRunInternalServerError(
                        "Inconsistent data in DB - entities in DB not in feature-set document"
                    )

                feature_set_digest = generate_feature_set_digest(feature_set)

                entities_results.append(
                    mlrun.common.schemas.EntityListOutput(
                        entity=entity,
                        feature_set_digest=feature_set_digest,
                    )
                )

        return mlrun.common.schemas.EntitiesOutput(entities=entities_results)

    def list_entities_v2(
        self,
        session,
        project: str,
        name: typing.Optional[str] = None,
        tag: typing.Optional[str] = None,
        labels: typing.Optional[list[str]] = None,
    ) -> mlrun.common.schemas.EntitiesOutputV2:
        feature_set_id_tags = self._get_records_to_tags_map(
            session, FeatureSet, project, tag, name=None
        )

        query = self._generate_feature_or_entity_list_query(
            session, Entity, project, feature_set_id_tags.keys(), name, tag, labels
        )

        entities_with_feature_set_index: list[Entity] = []
        feature_set_digests_v2: list[FeatureSetDigestOutputV2] = []
        feature_set_digest_id_to_index: dict[int, int] = {}

        transform_feature_set_model_to_schema = MemoizationCache(
            self._transform_feature_set_model_to_schema
        ).memoize
        build_entity_mapping_from_feature_set = MemoizationCache(
            self._build_entity_mapping_from_feature_set
        ).memoize

        for row in query:
            entity_record = mlrun.common.schemas.FeatureRecord.from_orm(row.Entity)
            entity_name = entity_record.name

            feature_sets = self._generate_records_with_tags_assigned(
                row.FeatureSet,
                transform_feature_set_model_to_schema,
                feature_set_id_tags,
                tag,
            )

            for feature_set in feature_sets:
                # Get the feature from the feature-set full structure, as it may contain extra fields (which are not
                # in the DB)
                entity_name_to_feature = build_entity_mapping_from_feature_set(
                    feature_set
                )
                entity = entity_name_to_feature.get(entity_name)
                if not entity:
                    raise mlrun.errors.MLRunInternalServerError(
                        "Inconsistent data in DB - entities in DB not in feature-set document"
                    )

                feature_set_index = self._dedup_and_append_feature_set(
                    feature_set, feature_set_digest_id_to_index, feature_set_digests_v2
                )
                entities_with_feature_set_index.append(
                    entity.copy(update=dict(feature_set_index=feature_set_index))
                )

        return mlrun.common.schemas.EntitiesOutputV2(
            entities=entities_with_feature_set_index,
            feature_set_digests=feature_set_digests_v2,
        )

    @staticmethod
    def _assert_partition_by_parameters(partition_by_enum_cls, partition_by, sort):
        if sort is None:
            raise mlrun.errors.MLRunInvalidArgumentError(
                "sort parameter must be provided when partition_by is used."
            )
        # For now, name is the only supported value. Remove once more fields are added.
        if partition_by not in partition_by_enum_cls:
            valid_enum_values = [
                enum_value.value for enum_value in partition_by_enum_cls
            ]
            raise mlrun.errors.MLRunInvalidArgumentError(
                f"Invalid partition_by given: '{partition_by.value}'. Must be one of {valid_enum_values}"
            )

    @staticmethod
    def _create_partitioned_query(
        session,
        query,
        cls,
        partition_by: typing.Union[
            mlrun.common.schemas.FeatureStorePartitionByField,
            mlrun.common.schemas.RunPartitionByField,
            mlrun.common.schemas.ArtifactPartitionByField,
        ],
        rows_per_partition: int,
        partition_sort_by: mlrun.common.schemas.SortField,
        partition_order: mlrun.common.schemas.OrderType,
        max_partitions: int = 0,
        with_tagged: bool = False,
    ):
        partition_field = partition_by.to_partition_by_db_field(cls)
        sort_by_field = partition_sort_by.to_db_field(cls)

        row_number_column = (
            func.row_number()
            .over(
                partition_by=partition_field,
                order_by=partition_order.to_order_by_predicate(sort_by_field),
            )
            .label("row_number")
        )

        # Retrieve only the ID from the subquery to minimize the inner table,
        # in the final step we inner join the inner table with the full table.
        query = query.with_entities(
            cls.id, cls.Tag.name if with_tagged else None
        ).add_column(row_number_column)
        if max_partitions > 0:
            max_partition_value = (
                func.max(sort_by_field)
                .over(
                    partition_by=partition_field,
                )
                .label("max_partition_value")
            )
            query = query.add_column(max_partition_value)

        # Need to generate a subquery so we can filter based on the row_number, since it
        # is a window function using over().
        subquery = query.subquery()
        if max_partitions == 0:
            result_query = session.query(cls)
            if with_tagged:
                result_query = result_query.add_column(subquery.c.name)
            result_query = result_query.join(subquery, cls.id == subquery.c.id).filter(
                subquery.c.row_number <= rows_per_partition
            )
            return result_query

        result_query = session.query(subquery).filter(
            subquery.c.row_number <= rows_per_partition
        )

        # We query on max-partitions, so need to do another sub-query and order per the latest updated time of
        # a run in the partition.
        partition_rank = (
            func.dense_rank()
            .over(order_by=subquery.c.max_partition_value.desc())
            .label("partition_rank")
        )
        subquery = result_query.add_column(partition_rank).subquery()
        result_query = (
            session.query(cls)
            .join(subquery, cls.id == subquery.c.id)
            .filter(subquery.c.partition_rank <= max_partitions)
        )
        return result_query

    def list_feature_sets(
        self,
        session,
        project: str,
        name: typing.Optional[str] = None,
        tag: typing.Optional[str] = None,
        state: typing.Optional[str] = None,
        entities: typing.Optional[list[str]] = None,
        features: typing.Optional[list[str]] = None,
        labels: typing.Optional[list[str]] = None,
        partition_by: mlrun.common.schemas.FeatureStorePartitionByField = None,
        rows_per_partition: int = 1,
        partition_sort_by: mlrun.common.schemas.SortField = None,
        partition_order: mlrun.common.schemas.OrderType = mlrun.common.schemas.OrderType.desc,
        format_: mlrun.common.formatters.FeatureSetFormat = mlrun.common.formatters.FeatureSetFormat.full,
    ) -> mlrun.common.schemas.FeatureSetsOutput:
        obj_id_tags = self._get_records_to_tags_map(
            session, FeatureSet, project, tag, name
        )

        # Query the actual objects to be returned
        query = self._query(session, FeatureSet, project=project, state=state)

        if name is not None:
            query = query.filter(
                generate_query_predicate_for_name(FeatureSet.name, name)
            )
        if tag:
            query = query.filter(FeatureSet.id.in_(obj_id_tags.keys()))
        if entities:
            query = query.join(FeatureSet.entities).filter(Entity.name.in_(entities))
        if features:
            query = query.join(FeatureSet.features).filter(Feature.name.in_(features))
        if labels:
            query = self._add_labels_filter(session, query, FeatureSet, labels)

        if partition_by:
            self._assert_partition_by_parameters(
                mlrun.common.schemas.FeatureStorePartitionByField,
                partition_by,
                partition_sort_by,
            )
            query = self._create_partitioned_query(
                session,
                query,
                FeatureSet,
                partition_by,
                rows_per_partition,
                partition_sort_by,
                partition_order,
            )

        feature_sets = []
        for feature_set_record in query:
            feature_sets.extend(
                self._generate_records_with_tags_assigned(
                    feature_set_record,
                    self._transform_feature_set_model_to_schema,
                    obj_id_tags,
                    tag,
                    format_=format_,
                )
            )
        return mlrun.common.schemas.FeatureSetsOutput(feature_sets=feature_sets)

    def list_feature_sets_tags(
        self,
        session,
        project: str,
    ):
        query = (
            session.query(FeatureSet.name, FeatureSet.Tag.name)
            .filter(FeatureSet.Tag.project == project)
            .join(FeatureSet, FeatureSet.Tag.obj_id == FeatureSet.id)
            .distinct()
        )
        return [(project, row[0], row[1]) for row in query]

    @staticmethod
    def _update_feature_set_features(
        feature_set: FeatureSet, feature_dicts: list[dict]
    ):
        new_features = set(feature_dict["name"] for feature_dict in feature_dicts)
        current_features = set(feature.name for feature in feature_set.features)

        features_to_remove = current_features.difference(new_features)
        features_to_add = new_features.difference(current_features)

        feature_set.features = [
            feature
            for feature in feature_set.features
            if feature.name not in features_to_remove
        ]

        for feature_dict in feature_dicts:
            feature_name = feature_dict["name"]
            if feature_name in features_to_add:
                labels = feature_dict.get("labels") or {}
                feature = Feature(
                    name=feature_dict["name"],
                    value_type=feature_dict["value_type"],
                    labels=[],
                )
                update_labels(feature, labels)
                feature_set.features.append(feature)
            elif feature_name not in features_to_remove:
                # get the existing feature from the feature set
                feature = next(
                    (
                        feature
                        for feature in feature_set.features
                        if feature.name == feature_name
                    ),
                    None,
                )
                if feature:
                    # update it with the new labels in case they were changed
                    labels = feature_dict.get("labels") or {}
                    update_labels(feature, labels)

    @staticmethod
    def _update_feature_set_entities(feature_set: FeatureSet, entity_dicts: list[dict]):
        new_entities = set(entity_dict["name"] for entity_dict in entity_dicts)
        current_entities = set(entity.name for entity in feature_set.entities)

        entities_to_remove = current_entities.difference(new_entities)
        entities_to_add = new_entities.difference(current_entities)

        feature_set.entities = [
            entity
            for entity in feature_set.entities
            if entity.name not in entities_to_remove
        ]

        for entity_dict in entity_dicts:
            if entity_dict["name"] in entities_to_add:
                labels = entity_dict.get("labels") or {}
                entity = Entity(
                    name=entity_dict["name"],
                    value_type=entity_dict["value_type"],
                    labels=[],
                )
                update_labels(entity, labels)
                feature_set.entities.append(entity)

    def _update_feature_set_spec(
        self, feature_set: FeatureSet, new_feature_set_dict: dict
    ):
        feature_set_spec = new_feature_set_dict.get("spec")
        features = feature_set_spec.pop("features", [])
        entities = feature_set_spec.pop("entities", [])
        self._update_feature_set_features(feature_set, features)
        self._update_feature_set_entities(feature_set, entities)

    @staticmethod
    def _common_object_validate_and_perform_uid_change(
        object_dict: dict,
        tag,
        versioned,
        existing_uid=None,
    ):
        uid = fill_object_hash(object_dict, "uid", tag)
        if not versioned:
            uid = f"{unversioned_tagged_object_uid_prefix}{tag}"
            object_dict["metadata"]["uid"] = uid

        # If object was referenced by UID, the request cannot modify it
        if existing_uid and uid != existing_uid:
            raise mlrun.errors.MLRunInvalidArgumentError(
                "Changing uid for an object referenced by its uid"
            )
        return uid

    @staticmethod
    def _update_db_record_from_object_dict(
        db_object,
        common_object_dict: dict,
        uid,
    ):
        db_object.name = common_object_dict["metadata"]["name"]
        updated_datetime = datetime.now(timezone.utc)
        db_object.updated = updated_datetime
        if not db_object.created:
            db_object.created = common_object_dict["metadata"].pop(
                "created", None
            ) or datetime.now(timezone.utc)
        db_object.state = common_object_dict.get("status", {}).get("state")
        db_object.uid = uid

        common_object_dict["metadata"]["updated"] = str(updated_datetime)
        common_object_dict["metadata"]["created"] = str(db_object.created)

        # In case of an unversioned object, we don't want to return uid to user queries. However,
        # the uid DB field has to be set, since it's used for uniqueness in the DB.
        if uid.startswith(unversioned_tagged_object_uid_prefix):
            common_object_dict["metadata"].pop("uid", None)

        db_object.full_object = common_object_dict

        # labels are stored in a separate table
        labels = common_object_dict["metadata"].pop("labels", {}) or {}
        update_labels(db_object, labels)

    @retry_on_conflict
    def store_feature_set(
        self,
        session,
        project,
        name,
        feature_set: mlrun.common.schemas.FeatureSet,
        tag=None,
        uid=None,
        versioned=True,
        always_overwrite=False,
    ) -> str:
        return self._store_tagged_object(
            session,
            FeatureSet,
            project,
            name,
            feature_set,
            tag=tag,
            uid=uid,
            versioned=versioned,
            always_overwrite=always_overwrite,
        )

    def _store_tagged_object(
        self,
        session,
        cls,
        project,
        name,
        tagged_object: typing.Union[
            mlrun.common.schemas.FeatureVector,
            mlrun.common.schemas.FeatureSet,
        ],
        tag=None,
        uid=None,
        versioned=True,
        always_overwrite=False,
    ):
        original_uid = uid

        # record with the given tag/uid
        _, _, existing_tagged_object = self._get_record_by_name_tag_and_uid(
            session, cls, project, name, tag, uid
        )

        tagged_object_dict = tagged_object.dict(exclude_none=True)

        # get the computed uid
        uid = self._common_object_validate_and_perform_uid_change(
            tagged_object_dict, tag, versioned, original_uid
        )

        if existing_tagged_object:
            if uid == existing_tagged_object.uid or always_overwrite:
                db_tagged_object = existing_tagged_object
            else:
                # In case an object with the given tag (or 'latest' which is the default) and name, but different uid
                # was found - Check If an object with the same computed uid but different tag already exists
                # and re-tag it.
                if self._re_tag_existing_object(session, cls, project, name, tag, uid):
                    return uid

                db_tagged_object = cls(project=project)

            self._update_db_record_from_object_dict(
                db_tagged_object, tagged_object_dict, uid
            )

            if cls == FeatureSet:
                self._update_feature_set_spec(db_tagged_object, tagged_object_dict)
            self._upsert(session, [db_tagged_object])
            if tag:
                self.tag_objects_v2(session, [db_tagged_object], project, tag)
            return uid

        # Object with the given tag/uid doesn't exist
        # Check if this is a re-tag of existing object - search by uid only
        if self._re_tag_existing_object(session, cls, project, name, tag, uid):
            return uid

        tagged_object.metadata.tag = tag
        return self._create_tagged_object(
            session, project, cls, tagged_object, versioned
        )

    def _create_tagged_object(
        self,
        session,
        project,
        cls,
        tagged_object: typing.Union[
            mlrun.common.schemas.FeatureVector,
            mlrun.common.schemas.FeatureSet,
            dict,
        ],
        versioned=True,
    ):
        uid, tag, tagged_object_dict = self._validate_and_enrich_record_for_creation(
            session, tagged_object, cls, project, versioned
        )

        db_tagged_object = cls(project=project)

        self._update_db_record_from_object_dict(
            db_tagged_object, tagged_object_dict, uid
        )
        if cls == FeatureSet:
            self._update_feature_set_spec(db_tagged_object, tagged_object_dict)

        self._upsert(session, [db_tagged_object])
        self.tag_objects_v2(session, [db_tagged_object], project, tag)

        return uid

    def _re_tag_existing_object(
        self,
        session,
        cls,
        project,
        name,
        tag,
        uid,
        obj_name_attribute: str = "name",
    ):
        _, _, existing_object = self._get_record_by_name_tag_and_uid(
            session,
            cls,
            project,
            name,
            None,
            uid,
            obj_name_attribute=obj_name_attribute,
        )
        if existing_object:
            self.tag_objects_v2(
                session,
                [existing_object],
                project,
                tag,
                obj_name_attribute=obj_name_attribute,
            )
            return existing_object

        return None

    def _validate_and_enrich_record_for_creation(
        self,
        session,
        new_object,
        db_class,
        project,
        versioned,
    ):
        object_type = new_object.__class__.__name__

        object_dict = new_object.dict(exclude_none=True)
        hash_key = fill_object_hash(object_dict, "uid", new_object.metadata.tag)

        if versioned:
            uid = hash_key
        else:
            uid = f"{unversioned_tagged_object_uid_prefix}{new_object.metadata.tag}"
            object_dict["metadata"]["uid"] = uid

        existing_object = self._get_class_instance_by_uid(
            session, db_class, new_object.metadata.name, project, uid
        )
        if existing_object:
            object_uri = generate_object_uri(
                project, new_object.metadata.name, new_object.metadata.tag
            )
            raise mlrun.errors.MLRunConflictError(
                f"Adding an already-existing {object_type} - {object_uri}"
            )

        return uid, new_object.metadata.tag, object_dict

    def _delete_project_feature_sets(self, session: Session, project: str):
        logger.debug("Removing project feature-sets from db", project=project)
        self._delete_multi_objects(
            session=session,
            main_table=FeatureSet,
            project=project,
        )

    def _list_project_feature_set_names(
        self, session: Session, project: str
    ) -> list[str]:
        return [
            name
            for (name,) in self._query(
                session, distinct(FeatureSet.name), project=project
            ).all()
        ]

    def delete_feature_set(self, session, project, name, tag=None, uid=None):
        self._delete_tagged_object(
            session,
            FeatureSet,
            project=project,
            tag=tag,
            uid=uid,
            name=name,
        )

    # ---- Feature Vectors ----
    def create_feature_vector(
        self,
        session,
        project,
        feature_vector: mlrun.common.schemas.FeatureVector,
        versioned=True,
    ) -> str:
        (
            uid,
            tag,
            feature_vector_dict,
        ) = self._validate_and_enrich_record_for_creation(
            session, feature_vector, FeatureVector, project, versioned
        )

        db_feature_vector = FeatureVector(project=project)

        self._update_db_record_from_object_dict(
            db_feature_vector, feature_vector_dict, uid
        )

        self._upsert(session, [db_feature_vector])
        self.tag_objects_v2(session, [db_feature_vector], project, tag)

        return uid

    def get_feature_vector(
        self,
        session,
        project: str,
        name: str,
        tag: typing.Optional[str] = None,
        uid: typing.Optional[str] = None,
    ) -> mlrun.common.schemas.FeatureVector:
        feature_vector = self._get_feature_vector(session, project, name, tag, uid)
        if not feature_vector:
            feature_vector_uri = generate_object_uri(project, name, tag)
            raise mlrun.errors.MLRunNotFoundError(
                f"Feature-vector not found {feature_vector_uri}"
            )

        return feature_vector

    def _get_feature_vector(
        self,
        session,
        project: str,
        name: str,
        tag: typing.Optional[str] = None,
        uid: typing.Optional[str] = None,
    ):
        (
            computed_tag,
            feature_vector_tag_uid,
            db_feature_vector,
        ) = self._get_record_by_name_tag_and_uid(
            session, FeatureVector, project, name, tag, uid
        )
        if db_feature_vector:
            feature_vector = self._transform_feature_vector_model_to_schema(
                db_feature_vector
            )

            # If connected to a tag add it to metadata
            if feature_vector_tag_uid:
                feature_vector.metadata.tag = computed_tag
            return feature_vector
        else:
            return None

    def list_feature_vectors(
        self,
        session,
        project: str,
        name: typing.Optional[str] = None,
        tag: typing.Optional[str] = None,
        state: typing.Optional[str] = None,
        labels: typing.Optional[list[str]] = None,
        partition_by: mlrun.common.schemas.FeatureStorePartitionByField = None,
        rows_per_partition: int = 1,
        partition_sort_by: mlrun.common.schemas.SortField = None,
        partition_order: mlrun.common.schemas.OrderType = mlrun.common.schemas.OrderType.desc,
    ) -> mlrun.common.schemas.FeatureVectorsOutput:
        obj_id_tags = self._get_records_to_tags_map(
            session, FeatureVector, project, tag, name
        )

        # Query the actual objects to be returned
        query = self._query(session, FeatureVector, project=project, state=state)

        if name is not None:
            query = query.filter(
                generate_query_predicate_for_name(FeatureVector.name, name)
            )
        if tag:
            query = query.filter(FeatureVector.id.in_(obj_id_tags.keys()))
        if labels:
            query = self._add_labels_filter(session, query, FeatureVector, labels)

        if partition_by:
            self._assert_partition_by_parameters(
                mlrun.common.schemas.FeatureStorePartitionByField,
                partition_by,
                partition_sort_by,
            )
            query = self._create_partitioned_query(
                session,
                query,
                FeatureVector,
                partition_by,
                rows_per_partition,
                partition_sort_by,
                partition_order,
            )

        feature_vectors = []
        for feature_vector_record in query:
            feature_vectors.extend(
                self._generate_records_with_tags_assigned(
                    feature_vector_record,
                    self._transform_feature_vector_model_to_schema,
                    obj_id_tags,
                    tag,
                )
            )
        return mlrun.common.schemas.FeatureVectorsOutput(
            feature_vectors=feature_vectors
        )

    def list_feature_vectors_tags(
        self,
        session,
        project: str,
    ):
        query = (
            session.query(FeatureVector.name, FeatureVector.Tag.name)
            .filter(FeatureVector.Tag.project == project)
            .join(FeatureVector, FeatureVector.Tag.obj_id == FeatureVector.id)
            .distinct()
        )
        return [(project, row[0], row[1]) for row in query]

    @retry_on_conflict
    def store_feature_vector(
        self,
        session,
        project,
        name,
        feature_vector: mlrun.common.schemas.FeatureVector,
        tag=None,
        uid=None,
        versioned=True,
        always_overwrite=False,
    ) -> str:
        return self._store_tagged_object(
            session,
            FeatureVector,
            project,
            name,
            feature_vector,
            tag=tag,
            uid=uid,
            versioned=versioned,
            always_overwrite=always_overwrite,
        )

    def patch_feature_vector(
        self,
        session,
        project,
        name,
        feature_vector_update: dict,
        tag=None,
        uid=None,
        patch_mode: mlrun.common.schemas.PatchMode = mlrun.common.schemas.PatchMode.replace,
    ) -> str:
        feature_vector_record = self._get_feature_vector(
            session, project, name, tag, uid
        )
        if not feature_vector_record:
            feature_vector_uri = generate_object_uri(project, name, tag)
            raise mlrun.errors.MLRunNotFoundError(
                f"Feature-vector not found {feature_vector_uri}"
            )

        feature_vector_struct = feature_vector_record.dict(exclude_none=True)
        # using mergedeep for merging the patch content into the existing dictionary
        strategy = patch_mode.to_mergedeep_strategy()
        mergedeep.merge(feature_vector_struct, feature_vector_update, strategy=strategy)

        versioned = feature_vector_record.metadata.uid is not None

        feature_vector = mlrun.common.schemas.FeatureVector(**feature_vector_struct)
        return self.store_feature_vector(
            session,
            project,
            name,
            feature_vector,
            feature_vector.metadata.tag,
            uid,
            versioned,
            always_overwrite=True,
        )

    def delete_feature_vector(self, session, project, name, tag=None, uid=None):
        self._delete_tagged_object(
            session,
            FeatureVector,
            project=project,
            tag=tag,
            uid=uid,
            name=name,
        )

    def _delete_tagged_object(
        self,
        session,
        cls,
        project,
        tag=None,
        uid=None,
        name=None,
        key=None,
        commit=True,
        **kwargs,
    ):
        # TODO: Tag is now cascaded in the DB level so this should not be needed anymore
        if tag and uid:
            raise mlrun.errors.MLRunInvalidArgumentError(
                "Both uid and tag specified when deleting an object."
            )

        # "key" is only used for artifact objects, and "name" is used for all other tagged objects.
        # thus only one should be passed
        if name and key:
            raise mlrun.errors.MLRunInvalidArgumentError(
                "Both name and key specified when deleting an object."
            )
        if not name and not key:
            raise mlrun.errors.MLRunInvalidArgumentError(
                "Neither name nor key specified when deleting an object."
            )

        obj_name = name or key
        object_id = None

        if uid or tag:
            # try to find the object by given arguments
            query = self._query(
                session,
                cls,
                project=project,
                uid=uid,
                name=name,
                key=key,
                **kwargs,
            )

            # join on tags if given
            if tag and tag != "*":
                query = query.join(cls.Tag, cls.Tag.obj_id == cls.id)
                query = query.filter(cls.Tag.name == tag)

            object_record = query.one_or_none()

            if object_record is None:
                # object not found, nothing to delete
                return None, None

            # get the object id from the object record
            object_id = object_record.id

        if object_id:
            if not commit:
                return "id", object_id
            # deleting tags, because in sqlite the relationships aren't necessarily cascading
            self._delete(session, cls.Tag, obj_id=object_id)
            self._delete(session, cls, id=object_id)
        else:
            if not commit:
                if name:
                    return "name", obj_name
                return "key", obj_name
            # If we got here, neither tag nor uid were provided - delete all references by name.
            # deleting tags, because in sqlite the relationships aren't necessarily cascading
            identifier = {"name": obj_name} if name else {"key": obj_name}
            self._delete(session, cls.Tag, project=project, obj_name=obj_name)
            self._delete(session, cls, project=project, **identifier)

    def _resolve_class_tag_uid(self, session, cls, project, obj_name, tag_name):
        for tag in self._query(
            session, cls.Tag, project=project, obj_name=obj_name, name=tag_name
        ):
            return self._query(session, cls).get(tag.obj_id).uid
        return None

    def _resolve_class_tag_uids(
        self, session, cls, project, tag_name, obj_name=None
    ) -> list[str]:
        uids = []

        query = self._query(session, cls.Tag, project=project, name=tag_name)
        if obj_name:
            query = query.filter(
                generate_query_predicate_for_name(cls.Tag.obj_name, obj_name)
            )

        for tag in query:
            # TODO: query db in a single call
            obj = self._query(session, cls).get(tag.obj_id)
            if obj:
                uids.append(obj.uid)
        return uids

    def _attach_most_recent_artifact_query(self, session, query):
        # Create a sub query of latest uid (by updated) per (project,key)
        subq = (
            session.query(
                ArtifactV2.project,
                ArtifactV2.key,
                func.max(ArtifactV2.updated).label("max_updated"),
            )
            .group_by(
                ArtifactV2.project,
                ArtifactV2.key,
            )
            .subquery()
        )

        # Join current query with sub query on (project, key)
        return query.join(
            subq,
            and_(
                ArtifactV2.project == subq.c.project,
                ArtifactV2.key == subq.c.key,
                ArtifactV2.updated == subq.c.max_updated,
            ),
        )

    def _query(self, session, cls, **kw):
        kw = {k: v for k, v in kw.items() if v is not None}
        return session.query(cls).filter_by(**kw)

    def _get_count(self, session, cls):
        return session.query(func.count(inspect(cls).primary_key[0])).scalar()

    def _find_or_create_users(self, session, user_names):
        users = list(self._query(session, User).filter(User.name.in_(user_names)))
        new = set(user_names) - {user.name for user in users}
        if new:
            for name in new:
                user = User(name=name)
                session.add(user)
                users.append(user)
            try:
                session.commit()
            except SQLAlchemyError as err:
                session.rollback()
                raise mlrun.errors.MLRunConflictError(
                    f"Failed to add user: {err_to_str(err)}"
                ) from err
        return users

    def _get_class_instance_by_uid(self, session, cls, name, project, uid):
        query = (
            self._query(session, cls, name=name, project=project, uid=uid)
            if name
            else self._query(session, cls, project=project, uid=uid)
        )
        return query.one_or_none()

    def _get_mep_latest_instance(self, session, cls, name, function_name, project):
        query = (
            session.query(cls)
            .join(cls.Tag)
            .filter(
                cls.project == project,
                cls.name == name,
                cls.function_name == function_name,
                cls.Tag.name == "latest",
            )
        )

        return query.one_or_none()

    def _get_run(
        self,
        session,
        uid,
        project,
        iteration,
        with_for_update=False,
        with_notifications=False,
        populate_existing=False,
    ):
        query = self._query(session, Run, uid=uid, project=project, iteration=iteration)
        if with_notifications:
            query = query.outerjoin(Run.Notification)
        if with_for_update:
            query = query.populate_existing().with_for_update()
        elif populate_existing:
            query = query.populate_existing()

        return query.one_or_none()

    def _delete_empty_labels(self, session, cls):
        session.query(cls).filter(cls.parent == NULL).delete()
        session.commit()

    def _upsert(self, session, objects, ignore=False, silent=False):
        if not objects:
            return
        for object_ in objects:
            session.add(object_)
        self._commit(session, objects, ignore, silent)

    def _upsert_object_and_flush_to_get_field(self, session, object_, field):
        # Add the object to the session
        session.add(object_)
        # Flush the session to generate the database values
        session.flush()

        # Dynamically retrieve the specified field's value
        field_value = getattr(object_, field, None)

        self._commit(session, [object_])
        return field_value

    @staticmethod
    def _commit(session, objects, ignore=False, silent=False):
        def _try_commit_obj():
            try:
                session.commit()
            except SQLAlchemyError as sql_err:
                session.rollback()
                classes = list(set([object_.__class__.__name__ for object_ in objects]))

                # if the database is locked, we raise a retryable error
                if "database is locked" in str(sql_err):
                    logger.warning(
                        "Database is locked. Retrying",
                        classes_to_commit=classes,
                        err=str(sql_err),
                    )
                    raise mlrun.errors.MLRunRuntimeError(
                        "Failed committing changes, database is locked"
                    ) from sql_err

                # the error is not retryable, so we try to identify weather there was a conflict or not
                # either way - we wrap the error with a fatal error so the retry mechanism will stop
                if not silent:
                    logger.warning(
                        "Failed committing changes to DB",
                        classes=classes,
                        err=err_to_str(sql_err),
                    )
                if not ignore:
                    # get the identifiers of the objects that failed to commit, for logging purposes
                    identifiers = ",".join(
                        object_.get_identifier_string() for object_ in objects
                    )

                    mlrun_error = mlrun.errors.MLRunRuntimeError(
                        f"Failed committing changes to DB. classes={classes} objects={identifiers}"
                    )

                    # check if the error is a conflict error
                    if any([message in str(sql_err) for message in conflict_messages]):
                        mlrun_error = mlrun.errors.MLRunConflictError(
                            f"Conflict - at least one of the objects already exists: {identifiers}"
                        )

                    # we want to keep the exception stack trace, but we also want the retry mechanism to stop
                    # so, we raise a new indicative exception from the original sql exception (this keeps
                    # the stack trace intact), and then wrap it with a fatal error (which stops the retry mechanism).
                    # Note - this way, the exception is raised from this code section, and not from the retry function.
                    try:
                        raise mlrun_error from sql_err
                    except (
                        mlrun.errors.MLRunRuntimeError,
                        mlrun.errors.MLRunConflictError,
                    ) as exc:
                        raise mlrun.errors.MLRunFatalFailureError(
                            original_exception=exc
                        )

        if config.httpdb.db.commit_retry_timeout:
            mlrun.utils.helpers.retry_until_successful(
                config.httpdb.db.commit_retry_interval,
                config.httpdb.db.commit_retry_timeout,
                logger,
                False,
                _try_commit_obj,
            )

    def _find_runs(self, session, uid, project, labels):
        labels = label_set(labels)

        query = self._query(session, Run)
        query = self._filter_query_by_resource_project(query, Run, project)

        if uid:
            # uid may be either a single uid (string) or a list of uids
            uid = mlrun.utils.helpers.as_list(uid)
            query = query.filter(Run.uid.in_(uid))
        return self._add_labels_filter(session, query, Run, labels)

    def _get_db_notifications(
        self,
        session,
        cls,
        name: typing.Optional[str] = None,
        parent_id: typing.Optional[str] = None,
        project: typing.Optional[str] = None,
    ):
        return self._query(
            session, cls.Notification, name=name, parent_id=parent_id, project=project
        ).all()

    @staticmethod
    def _escape_characters_for_like_query(value: str) -> str:
        return (
            value.translate(value.maketrans({"_": r"\_", "%": r"\%"})) if value else ""
        )

    def _find_functions(
        self,
        session: Session,
        name: str,
        project: typing.Optional[typing.Union[str, list[str]]] = None,
        labels: typing.Union[str, list[str], None] = None,
        tag: typing.Optional[str] = None,
        hash_key: typing.Optional[str] = None,
        since: typing.Optional[datetime] = None,
        until: typing.Optional[datetime] = None,
        kind: typing.Optional[str] = None,
        page: typing.Optional[int] = None,
        page_size: typing.Optional[int] = None,
    ) -> list[tuple[Function, str]]:
        """
        Query functions from the DB by the given filters.

        :param session: The DB session.
        :param name: The name of the function to query.
        :param project: The project of the function to query.
        :param labels: The labels of the function to query.
        :param tag: The tag of the function to query.
        :param hash_key: The hash key of the function to query.
        :param since: Filter functions that were updated after this time
        :param until: Filter functions that were updated before this time
        :param kind: The kind of the function to query.
        :param page: The page number to query.
        :param page_size: The page size to query.
        """
        query = session.query(Function, Function.Tag.name)
        query = self._filter_query_by_resource_project(query, Function, project)

        if name:
            query = query.filter(generate_query_predicate_for_name(Function.name, name))

        if hash_key is not None:
            query = query.filter(Function.uid == hash_key)

        if kind is not None:
            query = query.filter(Function.kind == kind)

        if since or until:
            query = generate_time_range_query(
                query=query, field=Function.updated, since=since, until=until
            )

        if not tag:
            # If no tag is given, we need to outer join to get all functions, even if they don't have tags.
            query = query.outerjoin(Function.Tag, Function.id == Function.Tag.obj_id)
        else:
            # Only get functions that have tags with join (faster than outer join)
            query = query.join(Function.Tag, Function.id == Function.Tag.obj_id)
            if tag != "*":
                # Filter on the specific tag
                query = query.filter(Function.Tag.name == tag)

        # filter out untagged unversioned functions, or in other words:
        # include only functions that are tagged OR their uid does not start with `unversioned-`
        query = query.filter(
            or_(
                Function.Tag.name != NULL,
                Function.uid.notlike(f"{unversioned_tagged_object_uid_prefix}%"),
            )
        )

        labels = label_set(labels)
        query = self._add_labels_filter(session, query, Function, labels)
        query = self._paginate_query(query, page, page_size)
        return query

    def _find_model_endpoints(
        self,
        session: Session,
        project: str,
        name: str,
        function_name: str,
        model_name: str,
        top_level: bool,
        labels: list[str],
        start: datetime,
        end: datetime,
        uids: list[str],
        latest_only: bool,
        page: int,
        page_size: int,
    ) -> sqlalchemy.orm.query.Query:
        """
        Query model_endpoints from the DB by the given filters.

        :param session: The DB session.
        :param project: The project of the model endpoint to query.
        :param name: The name of the model endpoint to query.
        :param function_name: The function name of the model endpoint to query.
        :param model_name: The model name of the model endpoint to query.
        :param labels: The labels of the model endpoint to query.
        :param start: Filter model endpoint that were created after this time
        :param end: Filter model endpoints that were crated before this time
        :param uids : The uids of the model endpoint to query.
        :param latest_only: If true, then return only the latest model endpoint.
        :param page: The page number to query.
        :param page_size: The page size to query.
        """
        query = session.query(ModelEndpoint)
        query = query.filter(ModelEndpoint.project == project)

        model_endpoints_table = (
            ModelEndpoint.__table__  # pyright: ignore[reportAttributeAccessIssue]
        )
        # Apply filters
        if name:
            query = self._filter_values(
                query=query,
                cls=model_endpoints_table,
                key_filter=ModelEndpointSchema.NAME,
                filtered_values=[name],
            )
        if function_name:
            query = self._filter_values(
                query=query,
                cls=model_endpoints_table,
                key_filter=ModelEndpointSchema.FUNCTION_NAME,
                filtered_values=[function_name],
            )

        if uids:
            query = self._filter_values(
                query=query,
                cls=model_endpoints_table,
                key_filter=ModelEndpointSchema.UID,
                filtered_values=uids,
                combined=False,
            )

        if top_level:
            query = self._filter_values(
                query=query,
                cls=model_endpoints_table,
                key_filter=ModelEndpointSchema.ENDPOINT_TYPE,
                filtered_values=EndpointType.top_level_list(),
                combined=False,
            )

        if model_name:
            query = self._filter_values(
                query=query,
                cls=model_endpoints_table,
                key_filter=ModelEndpointSchema.MODEL_NAME,
                filtered_values=[model_name],
                combined=False,
            )

        if start or end:
            start = start or datetime.min
            end = end or datetime.max
            query = query.filter(
                and_(ModelEndpoint.created >= start, ModelEndpoint.created <= end)
            )

        if latest_only:
            query = query.join(
                ModelEndpoint.Tag, ModelEndpoint.id == ModelEndpoint.Tag.obj_id
            )
        else:
            query = query.outerjoin(
                ModelEndpoint.Tag, ModelEndpoint.id == ModelEndpoint.Tag.obj_id
            )

        labels = label_set(labels)
        query = self._add_labels_filter(session, query, ModelEndpoint, labels)
        query = self._paginate_query(query, page, page_size)
        return query

    @staticmethod
    def _filter_values(
        query: sqlalchemy.orm.query.Query,
        cls: sqlalchemy.Table,
        key_filter: str,
        filtered_values: list,
        combined=True,
    ) -> sqlalchemy.orm.query.Query:
        """Filtering the SQL query object according to the provided filters.

        :param query:                 SQLAlchemy ORM query object. Includes the SELECT statements generated by the ORM
                                      for getting the model endpoint data from the SQL table.
        :param cls :                  SQLAlchemy table object that represents the relevant table.
        :param key_filter:            Key column to filter by.
        :param filtered_values:       List of values to filter the query the result.
        :param combined:              If true, then apply AND operator on the filtered values list. Otherwise, apply OR
                                      operator.

        return:                      SQLAlchemy ORM query object that represents the updated query with the provided
                                     filters.
        """

        if combined and len(filtered_values) > 1:
            raise mlrun.errors.MLRunInvalidArgumentError(
                "Can't apply combined policy with multiple values"
            )

        if not combined:
            return query.filter(cls.c[key_filter].in_(filtered_values))

        # Generating a tuple with the relevant filters
        filter_query = []
        for _filter in filtered_values:
            filter_query.append(cls.c[key_filter] == _filter)

        # Apply AND operator on the SQL query object with the filters tuple
        return query.filter(sqlalchemy.and_(*filter_query))

    def _delete(self, session, cls, **kw):
        query = session.query(cls).filter_by(**kw)
        for obj in query:
            session.delete(obj)
        session.commit()

    def _find_labels(self, session, cls, label_cls, labels):
        return session.query(cls).join(label_cls).filter(label_cls.name.in_(labels))

    def _add_labels_filter(self, session, query, cls, labels):
        if not labels:
            return query

        preds = []
        # Some specific handling is needed for the case of a query like "label=x&label=x=value". In this case
        # of course it should be reduced to "label=x=value". That's why we need to keep the labels that are queried
        # with values, and then remove it from the list of labels queried without value.
        label_names_with_values = set()
        label_names_no_values = set()

        for lbl in labels:
            if "=" in lbl:
                name, value = (v.strip() for v in lbl.split("=", 1))
                cond = and_(
                    generate_query_predicate_for_name(cls.Label.name, name),
                    generate_query_predicate_for_name(cls.Label.value, value),
                )
                preds.append(cond)
                label_names_with_values.add(name)
            else:
                label_names_no_values.add(lbl.strip())

        for name in label_names_no_values.difference(label_names_with_values):
            preds.append(generate_query_predicate_for_name(cls.Label.name, name))

        if len(preds) == 1:
            # A single label predicate is a common case, and there's no need to burden the DB with
            # a more complex query for that case.
            subq = session.query(cls.Label).filter(*preds).subquery("labels")
        else:
            # Basically do an "or" query on the predicates, and count how many rows each parent object has -
            # if it has as much rows as predicates, then it means it answers all the conditions.
            subq = (
                session.query(cls.Label)
                .filter(or_(*preds))
                .group_by(cls.Label.parent)
                .having(func.count(cls.Label.parent) == len(preds))
                .subquery("labels")
            )

        return query.join(subq)

    def _delete_class_labels(
        self,
        session: Session,
        cls: Any,
        project: str = "",
        name: str = "",
        key: str = "",
        uid: str = "",
        commit: bool = True,
    ):
        filters = []
        if project:
            filters.append(cls.project == project)
        if name:
            filters.append(cls.name == name)
        if key:
            filters.append(cls.key == key)
        if uid:
            filters.append(cls.uid == uid)
        query = session.query(cls.Label).join(cls).filter(*filters)

        for label in query:
            session.delete(label)
        if commit:
            session.commit()

    def _transform_schedule_record_to_scheme(
        self,
        schedule_record: Schedule,
    ) -> mlrun.common.schemas.ScheduleRecord:
        schedule = mlrun.common.schemas.ScheduleRecord.from_orm(schedule_record)
        schedule.creation_time = self._add_utc_timezone(schedule.creation_time)
        schedule.next_run_time = self._add_utc_timezone(schedule.next_run_time)
        return schedule

    @staticmethod
    def _add_utc_timezone(time_value: typing.Optional[datetime]):
        """
        sqlalchemy losing timezone information with sqlite so we're returning it
        https://stackoverflow.com/questions/6991457/sqlalchemy-losing-timezone-information-with-sqlite
        """
        if time_value:
            if time_value.tzinfo is None:
                return pytz.utc.localize(time_value)
        return time_value

    @staticmethod
    def _transform_feature_set_model_to_schema(
        feature_set_record: FeatureSet,
        tag=None,
        format_: mlrun.common.formatters.FeatureSetFormat = mlrun.common.formatters.FeatureSetFormat.full,
    ) -> mlrun.common.schemas.FeatureSet:
        feature_set_full_dict = feature_set_record.full_object
        feature_set_full_dict = mlrun.common.formatters.FeatureSetFormat.format_obj(
            feature_set_full_dict, format_
        )
        feature_set_resp = mlrun.common.schemas.FeatureSet(**feature_set_full_dict)

        feature_set_resp.metadata.tag = tag
        return feature_set_resp

    @staticmethod
    def _transform_feature_vector_model_to_schema(
        feature_vector_record: FeatureVector, tag=None, format_=None
    ) -> mlrun.common.schemas.FeatureVector:
        feature_vector_full_dict = feature_vector_record.full_object
        feature_vector_resp = mlrun.common.schemas.FeatureVector(
            **feature_vector_full_dict
        )

        feature_vector_resp.metadata.tag = tag
        feature_vector_resp.metadata.created = feature_vector_record.created
        return feature_vector_resp

    def _transform_model_endpoint_model_to_schema(
        self,
        model_endpoint_record: ModelEndpoint,
        format_: mlrun.common.formatters.ModelEndpointFormat = mlrun.common.formatters.ModelEndpointFormat.full,
    ) -> mlrun.common.schemas.ModelEndpoint:
        model_endpoint_full_dict = model_endpoint_record.struct
        model_endpoint_full_dict[ModelEndpointSchema.UPDATED] = (
            model_endpoint_record.updated
        )
        model_endpoint_full_dict[ModelEndpointSchema.CREATED] = (
            model_endpoint_record.created
        )
        model_endpoint_full_dict[ModelEndpointSchema.UID] = model_endpoint_record.uid
        model_endpoint_full_dict = self._fill_model_endpoint_with_function_data(
            model_endpoint_record, model_endpoint_full_dict
        )
        model_endpoint_full_dict = self._fill_model_endpoint_with_model_data(
            model_endpoint_record, model_endpoint_full_dict
        )

        model_endpoint_full_dict = (
            mlrun.common.formatters.ModelEndpointFormat.format_obj(
                model_endpoint_full_dict, format_
            )
        )
        model_endpoint_resp = mlrun.common.schemas.ModelEndpoint.from_flat_dict(
            model_endpoint_full_dict
        )

        return model_endpoint_resp

    @staticmethod
    def _fill_model_endpoint_with_function_data(
        model_endpoint_record: ModelEndpoint, model_endpoint_full_dict: dict
    ) -> dict:
        if model_endpoint_record.function:
            function_full_dict = model_endpoint_record.function.struct
            model_endpoint_full_dict[ModelEndpointSchema.STATE] = (
                function_full_dict.get("status", {}).get(ModelEndpointSchema.STATE)
            )
            model_endpoint_full_dict[ModelEndpointSchema.MODEL_TAG.FUNCTION_URI] = (
                generate_object_uri(
                    project=model_endpoint_record.project,
                    name=model_endpoint_record.function_name,
                    hash_key=function_full_dict.get("metadata", {}).get("hash"),
                )
            )
        return model_endpoint_full_dict

    @staticmethod
    def _fill_model_endpoint_with_model_data(
        model_endpoint_record: ModelEndpoint, model_endpoint_full_dict: dict
    ) -> dict:
        if model_endpoint_record.model:
            model_endpoint_full_dict[ModelEndpointSchema.MODEL_NAME] = (
                model_endpoint_record.model.key
            )
            model_endpoint_full_dict[ModelEndpointSchema.MODEL_TAG] = [
                tag.name for tag in model_endpoint_record.model.tags
            ]
            model_artifact_uri = mlrun.datastore.get_store_uri(
                kind=mlrun.utils.helpers.StorePrefix.Model,
                uri=generate_artifact_uri(
                    project=model_endpoint_record.project,
                    key=model_endpoint_record.model.key,
                    iter=model_endpoint_record.model.full_object.get(
                        "metadata", {}
                    ).get("iter"),
                    tree=model_endpoint_record.model.full_object.get(
                        "metadata", {}
                    ).get("tree"),
                ),
            )

            model_endpoint_full_dict[ModelEndpointSchema.MODEL_URI] = model_artifact_uri
        return model_endpoint_full_dict

    def _transform_project_record_to_schema(
        self, session: Session, project_record: Project
    ) -> mlrun.common.schemas.ProjectOut:
        # in projects that was created before 0.6.0 the full object wasn't created properly - fix that, and return
        if not project_record.full_object:
            project = mlrun.common.schemas.Project(
                metadata=mlrun.common.schemas.ProjectMetadata(
                    name=project_record.name,
                    created=project_record.created,
                ),
                spec=mlrun.common.schemas.ProjectSpec(
                    description=project_record.description,
                    source=project_record.source,
                    default_function_node_selector=project_record.default_function_node_selector,
                ),
                status=mlrun.common.schemas.ObjectStatus(
                    state=project_record.state,
                ),
            )
            self.store_project(session, project_record.name, project)
            return mlrun.common.schemas.ProjectOut(**project.dict())
        # TODO: handle transforming the functions/workflows/artifacts references to real objects
        return mlrun.common.schemas.ProjectOut(**project_record.full_object)

    def _transform_notification_record_to_spec_and_status(
        self,
        notification_record,
    ) -> tuple[dict, dict]:
        notification_spec = self._transform_notification_record_to_schema(
            notification_record
        ).to_dict()
        notification_status = {
            "status": notification_spec.pop("status", None),
            "sent_time": notification_spec.pop("sent_time", None),
            "reason": notification_spec.pop("reason", None),
        }
        return notification_spec, notification_status

    @staticmethod
    def _transform_notification_record_to_schema(
        notification_record,
    ) -> mlrun.model.Notification:
        return mlrun.model.Notification(
            kind=notification_record.kind,
            name=notification_record.name,
            message=notification_record.message,
            severity=notification_record.severity,
            when=notification_record.when.split(","),
            condition=notification_record.condition,
            secret_params=notification_record.secret_params,
            params=notification_record.params,
            status=notification_record.status,
            sent_time=notification_record.sent_time,
            reason=notification_record.reason,
        )

    def _move_and_reorder_table_items(
        self, session, moved_object, move_to=None, move_from=None
    ):
        # If move_to is None - delete object. If move_from is None - insert a new object
        moved_object.index = move_to

        if move_from == move_to:
            # It's just modifying the same object - update and exit.
            # using merge since primary key is changing
            session.merge(moved_object)
            session.commit()
            return

        modifier = 1
        if move_from is None:
            start, end = move_to, None
        elif move_to is None:
            start, end = move_from + 1, None
            modifier = -1
        else:
            if move_from < move_to:
                start, end = move_from + 1, move_to
                modifier = -1
            else:
                start, end = move_to, move_from - 1

        query = session.query(HubSource).filter(HubSource.index >= start)
        if end:
            query = query.filter(HubSource.index <= end)

        for source_record in query:
            source_record.index = source_record.index + modifier
            # using merge since primary key is changing
            session.merge(source_record)

        if move_to:
            # using merge since primary key is changing
            session.merge(moved_object)
        else:
            session.delete(moved_object)
        session.commit()

    @staticmethod
    def _transform_hub_source_record_to_schema(
        hub_source_record: HubSource,
    ) -> mlrun.common.schemas.IndexedHubSource:
        source_full_dict = hub_source_record.full_object
        hub_source = mlrun.common.schemas.HubSource(**source_full_dict)
        return mlrun.common.schemas.IndexedHubSource(
            index=hub_source_record.index, source=hub_source
        )

    @staticmethod
    def _transform_hub_source_schema_to_record(
        hub_source_schema: mlrun.common.schemas.IndexedHubSource,
        current_object: HubSource = None,
    ):
        now = datetime.now(timezone.utc)
        if current_object:
            if current_object.name != hub_source_schema.source.metadata.name:
                raise mlrun.errors.MLRunInternalServerError(
                    "Attempt to update object while replacing its name"
                )
            created_timestamp = current_object.created
        else:
            created_timestamp = hub_source_schema.source.metadata.created or now
        updated_timestamp = hub_source_schema.source.metadata.updated or now

        hub_source_record = HubSource(
            id=current_object.id if current_object else None,
            name=hub_source_schema.source.metadata.name,
            index=hub_source_schema.index,
            created=created_timestamp,
            updated=updated_timestamp,
        )
        full_object = hub_source_schema.source.dict()
        full_object["metadata"]["created"] = str(created_timestamp)
        full_object["metadata"]["updated"] = str(updated_timestamp)
        # Make sure we don't keep any credentials in the DB. These are handled in the hub crud object.
        full_object["spec"].pop("credentials", None)

        hub_source_record.full_object = full_object
        return hub_source_record

    @staticmethod
    def _validate_and_adjust_hub_order(session, order):
        max_order = session.query(func.max(HubSource.index)).scalar()
        if not max_order or max_order < 0:
            max_order = 0

        if order == mlrun.common.schemas.hub.last_source_index:
            order = max_order + 1

        if order > max_order + 1:
            raise mlrun.errors.MLRunInvalidArgumentError(
                f"Order must not exceed the current maximal order + 1. max_order = {max_order}, order = {order}"
            )
        if order < 1:
            raise mlrun.errors.MLRunInvalidArgumentError(
                "Order of inserted source must be greater than 0 or "
                + f"{mlrun.common.schemas.hub.last_source_index} (for last). order = {order}"
            )
        return order

    # ---- Hub Sources ----
    def create_hub_source(
        self, session, ordered_source: mlrun.common.schemas.IndexedHubSource
    ):
        logger.debug(
            "Creating hub source in DB",
            index=ordered_source.index,
            name=ordered_source.source.metadata.name,
        )

        order = self._validate_and_adjust_hub_order(session, ordered_source.index)
        name = ordered_source.source.metadata.name
        source_record = self._query(session, HubSource, name=name).one_or_none()
        if source_record:
            raise mlrun.errors.MLRunConflictError(
                f"Hub source name already exists. name = {name}"
            )
        source_record = self._transform_hub_source_schema_to_record(ordered_source)

        self._move_and_reorder_table_items(
            session, source_record, move_to=order, move_from=None
        )

    @retry_on_conflict
    def store_hub_source(
        self,
        session,
        name,
        ordered_source: mlrun.common.schemas.IndexedHubSource,
    ):
        logger.debug("Storing hub source in DB", index=ordered_source.index, name=name)

        if name != ordered_source.source.metadata.name:
            raise mlrun.errors.MLRunInvalidArgumentError(
                "Conflict between resource name and metadata.name in the stored object"
            )
        order = self._validate_and_adjust_hub_order(session, ordered_source.index)

        source_record = self._query(session, HubSource, name=name).one_or_none()
        current_order = source_record.index if source_record else None
        if current_order == mlrun.common.schemas.hub.last_source_index:
            raise mlrun.errors.MLRunInvalidArgumentError(
                "Attempting to modify the global hub source."
            )
        source_record = self._transform_hub_source_schema_to_record(
            ordered_source, source_record
        )

        self._move_and_reorder_table_items(
            session, source_record, move_to=order, move_from=current_order
        )

    def list_hub_sources(self, session) -> list[mlrun.common.schemas.IndexedHubSource]:
        results = []
        query = self._query(session, HubSource).order_by(HubSource.index.desc())
        for record in query:
            ordered_source = self._transform_hub_source_record_to_schema(record)
            # Need this to make the list return such that the default source is last in the response.
            if ordered_source.index != mlrun.common.schemas.last_source_index:
                results.insert(0, ordered_source)
            else:
                results.append(ordered_source)
        return results

    def _list_hub_sources_without_transform(self, session) -> list[HubSource]:
        return self._query(session, HubSource).all()

    def delete_hub_source(self, session, name):
        logger.debug("Deleting hub source from DB", name=name)

        source_record = self._query(session, HubSource, name=name).one_or_none()
        if not source_record:
            return

        current_order = source_record.index
        if current_order == mlrun.common.schemas.hub.last_source_index:
            raise mlrun.errors.MLRunInvalidArgumentError(
                "Attempting to delete the global hub source."
            )

        self._move_and_reorder_table_items(
            session, source_record, move_to=None, move_from=current_order
        )

    def get_hub_source(
        self, session, name=None, index=None, raise_on_not_found=True
    ) -> typing.Optional[mlrun.common.schemas.IndexedHubSource]:
        source_record = self._query(
            session, HubSource, name=name, index=index
        ).one_or_none()
        if not source_record:
            log_method = logger.warning if raise_on_not_found else logger.debug
            message = f"Hub source not found. name = {name}"
            log_method(message)
            if raise_on_not_found:
                raise mlrun.errors.MLRunNotFoundError(message)

            return None

        return self._transform_hub_source_record_to_schema(source_record)

    # ---- Data Versions ----
    def get_current_data_version(
        self, session, raise_on_not_found=True
    ) -> typing.Optional[str]:
        current_data_version_record = (
            self._query(session, DataVersion)
            .order_by(DataVersion.created.desc())
            .limit(1)
            .one_or_none()
        )
        if not current_data_version_record:
            log_method = logger.warning if raise_on_not_found else logger.debug
            message = "No data version found"
            log_method(message)
            if raise_on_not_found:
                raise mlrun.errors.MLRunNotFoundError(message)
        if current_data_version_record:
            return current_data_version_record.version
        else:
            return None

    def create_data_version(self, session, version):
        logger.debug(
            "Creating data version in DB",
            version=version,
        )

        now = datetime.now(timezone.utc)
        data_version_record = DataVersion(version=version, created=now)
        self._upsert(session, [data_version_record])

    def store_alert_template(
        self, session, template: mlrun.common.schemas.AlertTemplate
    ) -> mlrun.common.schemas.AlertTemplate:
        template_record = self._get_alert_template_record(
            session, template.template_name
        )
        if not template_record:
            return self._create_alert_template(session, template)
        template_record.full_object = template.dict()

        self._upsert(session, [template_record])
        return self._transform_alert_template_record_to_schema(
            self._get_alert_template_record(session, template.template_name)
        )

    def _create_alert_template(
        self, session, template: mlrun.common.schemas.AlertTemplate
    ) -> mlrun.common.schemas.AlertTemplate:
        template_record = self._transform_alert_template_schema_to_record(template)
        self._upsert(session, [template_record])
        return self._transform_alert_template_record_to_schema(template_record)

    def delete_alert_template(self, session, name: str):
        self._delete(session, AlertTemplate, name=name)

    def list_alert_templates(self, session) -> list[mlrun.common.schemas.AlertTemplate]:
        query = self._query(session, AlertTemplate)
        return list(map(self._transform_alert_template_record_to_schema, query.all()))

    def get_alert_template(
        self, session, name: str
    ) -> mlrun.common.schemas.AlertTemplate:
        return self._transform_alert_template_record_to_schema(
            self._get_alert_template_record(session, name)
        )

    def get_all_alerts(self, session) -> list[mlrun.common.schemas.AlertConfig]:
        query = self._query(session, AlertConfig)
        return list(map(self._transform_alert_config_record_to_schema, query.all()))

    def get_num_configured_alerts(self, session) -> int:
        return self._get_count(session, AlertConfig)

    def store_alert(
        self, session, alert: mlrun.common.schemas.AlertConfig
    ) -> mlrun.common.schemas.AlertConfig:
        alert_record = self._get_alert_record(session, alert.name, alert.project)
        if not alert_record:
            return self._create_alert(session, alert)
        alert_record.full_object = alert.dict()
        alert_state = self.get_alert_state(session, alert_record.id)

        self._delete_alert_notifications(session, alert.name, alert, alert.project)
        self._store_notifications(
            session,
            AlertConfig,
            alert.get_raw_notifications(),
            alert_record.id,
            alert.project,
        )

        self._upsert(session, [alert_record, alert_state])
        return self.get_alert_by_id(session, alert_record.id)

    def _create_alert(
        self, session, alert: mlrun.common.schemas.AlertConfig
    ) -> mlrun.common.schemas.AlertConfig:
        alert_record = self._transform_alert_config_schema_to_record(alert)
        self._upsert(session, [alert_record])

        alert_record = self._get_alert_record(
            session, alert_record.name, alert_record.project
        )

        self._store_notifications(
            session,
            AlertConfig,
            alert.get_raw_notifications(),
            alert_record.id,
            alert.project,
        )
        self.create_alert_state(session, alert_record)

        return self._transform_alert_config_record_to_schema(alert_record)

    def delete_alert(self, session, project: str, name: str):
        self._delete(session, AlertConfig, project=project, name=name)

    def list_alerts(
        self, session, project: typing.Optional[typing.Union[str, list[str]]] = None
    ) -> list[mlrun.common.schemas.AlertConfig]:
        query = self._query(session, AlertConfig)
        query = self._filter_query_by_resource_project(query, AlertConfig, project)

        alerts = list(map(self._transform_alert_config_record_to_schema, query.all()))
        for alert in alerts:
            self.enrich_alert(session, alert)
        return alerts

    def get_alert(
        self, session, project: str, name: str
    ) -> mlrun.common.schemas.AlertConfig:
        return self._transform_alert_config_record_to_schema(
            self._get_alert_record(session, name, project)
        )

    def get_alert_by_id(
        self, session, alert_id: int
    ) -> mlrun.common.schemas.AlertConfig:
        return self._transform_alert_config_record_to_schema(
            self._get_alert_record_by_id(session, alert_id)
        )

    def enrich_alert(self, session, alert: mlrun.common.schemas.AlertConfig):
        state = self.get_alert_state(session, alert.id)
        alert.state = (
            mlrun.common.schemas.AlertActiveState.ACTIVE
            if state.active
            else mlrun.common.schemas.AlertActiveState.INACTIVE
        )
        alert.count = state.count
        alert.created = state.created

        def _enrich_notification(_notification):
            _notification = _notification.to_dict()
            # we don't want to return the secret
            del _notification["secret_params"]

            if not isinstance(_notification["when"], list):
                _notification["when"] = [_notification["when"]]
            return _notification

        notifications = [
            mlrun.common.schemas.notification.Notification(
                **_enrich_notification(notification)
            )
            for notification in self._get_db_notifications(
                session, AlertConfig, parent_id=alert.id
            )
        ]

        cooldowns = [
            notification.cooldown_period for notification in alert.notifications
        ]

        alert.notifications = [
            mlrun.common.schemas.alert.AlertNotification(
                cooldown_period=cooldown, notification=notification
            )
            for cooldown, notification in zip(cooldowns, notifications)
        ]

    @staticmethod
    def create_partitions(
        session: Session,
        table_name: str,
        partitioning_information_list: list[tuple[str, str]],
    ):
        """
        Creates partitions in the specified database table.

        :param session: SQLAlchemy session for database connection.
        :param table_name: Name of the table where partitions will be created.
        :param partitioning_information_list: List of tuples, each containing:
            - partition_name: The name for the partition.
            - partition_value: The "LESS THAN" boundary value for the partition.
        """
        query = text("""
            SELECT PARTITION_DESCRIPTION
            FROM INFORMATION_SCHEMA.PARTITIONS
            WHERE TABLE_NAME = :table_name
        """)

        existing_partition_values = {
            row["PARTITION_DESCRIPTION"]
            for row in session.execute(query, {"table_name": table_name})
        }

        # Filter partitions to add only those that are not in the table
        new_partitions = [
            f"PARTITION p{partition_name} VALUES LESS THAN ({partition_value})"
            for partition_name, partition_value in partitioning_information_list
            if str(partition_value) not in existing_partition_values
        ]

        if not new_partitions:
            return

        alter_table_template = f"""
            ALTER TABLE {table_name}
            ADD PARTITION (
                {", ".join(new_partitions)}
            );
        """

        # No commit needed here, as DDL commands in MySQL cause an implicit commit
        session.execute(text(alter_table_template))

    @staticmethod
    def drop_partitions(
        session: Session,
        table_name: str,
        cutoff_partition_name: str,
    ):
        """
        Execute the drop operation for partitions older than the cutoff partition name.

        :param session: SQLAlchemy session.
        :param table_name: The name of the table with partitions.
        :param cutoff_partition_name: The cutoff partition name for dropping old partitions.
        """

        # Retrieve partitions to drop as a list
        partitions_to_drop = session.execute(
            text("""
            SELECT PARTITION_NAME
            FROM information_schema.PARTITIONS
            WHERE TABLE_NAME = :table_name
              AND PARTITION_NAME < :cutoff_partition_name
            """),
            {"table_name": table_name, "cutoff_partition_name": cutoff_partition_name},
        ).fetchall()

        # Only proceed if there are partitions to drop
        if partitions_to_drop:
            # Aggregate partition names into a comma-separated string for the SQL query
            partitions_to_drop_str = ", ".join(
                [f"{partition[0]}" for partition in partitions_to_drop]
            )

            # Formulate the DROP PARTITION SQL statement
            drop_sql = (
                f"ALTER TABLE {table_name} DROP PARTITION {partitions_to_drop_str}"
            )

            # Log the partitions to be dropped for reference
            logger.debug(
                f"Dropping partitions for table {table_name}: {partitions_to_drop_str}"
            )

            # Execute the DROP PARTITION statement
            # No commit needed here, as DDL commands in MySQL cause an implicit commit
            session.execute(text(drop_sql))

    @staticmethod
    def get_partition_expression_for_table(
        session: Session,
        table_name: str,
    ) -> str:
        """
        Returns partitioning expression for a given table
        :param session: SQLAlchemy session.
        :param table_name: Name of the table.

        Output examples:
        - month(`activation_time`)
        - dayofmonth(`activation_time`)
        - yearweek(`activation_time`, 1)
        """
        return session.execute(
            text(
                "SELECT PARTITION_EXPRESSION "
                "FROM information_schema.PARTITIONS "
                "WHERE TABLE_NAME = :table_name"
            ),
            {"table_name": table_name},
        ).scalar()

    @staticmethod
    def _transform_alert_template_schema_to_record(
        alert_template: mlrun.common.schemas.AlertTemplate,
    ) -> AlertTemplate:
        template_record = AlertTemplate(
            id=alert_template.template_id,
            name=alert_template.template_name,
        )
        template_record.full_object = alert_template.dict()
        return template_record

    @staticmethod
    def _transform_alert_template_record_to_schema(
        template_record: AlertTemplate,
    ) -> mlrun.common.schemas.AlertTemplate:
        if template_record is None:
            return None

        template = mlrun.common.schemas.AlertTemplate(**template_record.full_object)
        template.template_id = template_record.id
        return template

    @staticmethod
    def _transform_alert_config_record_to_schema(
        alert_config_record: AlertConfig,
    ) -> mlrun.common.schemas.AlertConfig:
        if alert_config_record is None:
            return None

        alert = mlrun.common.schemas.AlertConfig(**alert_config_record.full_object)
        alert.id = alert_config_record.id
        return alert

    @staticmethod
    def _transform_alert_config_schema_to_record(
        alert: mlrun.common.schemas.AlertConfig,
    ) -> AlertConfig:
        alert_record = AlertConfig(
            id=alert.id,
            name=alert.name,
            project=alert.project,
        )
        alert_record.full_object = alert.dict()
        return alert_record

    def _get_alert_template_record(self, session, name: str) -> AlertTemplate:
        return self._query(session, AlertTemplate, name=name).one_or_none()

    def _get_alert_record(self, session, name: str, project: str) -> AlertConfig:
        return self._query(
            session, AlertConfig, name=name, project=project
        ).one_or_none()

    def _get_alert_record_by_id(self, session, alert_id: int) -> AlertConfig:
        return self._query(session, AlertConfig, id=alert_id).one_or_none()

    def store_alert_state(
        self,
        session,
        project: str,
        name: str,
        last_updated: datetime,
        count: typing.Optional[int] = None,
        active: bool = False,
        obj: typing.Optional[dict] = None,
    ):
        alert = self.get_alert(session, project, name)
        state = self.get_alert_state(session, alert.id)
        if count is not None:
            state.count = count
        state.last_updated = last_updated
        state.active = active
        if obj is not None:
            state.full_object = obj
        self._upsert(session, [state])

    def get_alert_state(self, session, alert_id: int) -> AlertState:
        return self._query(session, AlertState, parent_id=alert_id).one()

    def get_alert_state_dict(self, session, alert_id: int) -> dict:
        state = self.get_alert_state(session, alert_id)
        if state is not None:
            return state.to_dict()

    def create_alert_state(self, session, alert_record):
        state = AlertState(count=0, parent_id=alert_record.id)
        self._upsert(session, [state])

    def delete_alert_notifications(
        self,
        session,
        project: str,
    ):
        if resp := self._query(session, AlertConfig, project=project).all():
            for alert in resp:
                self._delete_alert_notifications(
                    session, alert.name, alert, project, commit=False
                )
                session.delete(alert)

            session.commit()

    def _delete_alert_notifications(
        self, session, name: str, alert: AlertConfig, project: str, commit: bool = True
    ):
        query = self._get_db_notifications(
            session, AlertConfig, None, alert.id, project
        )
        for notification in query:
            session.delete(notification)

        if commit:
            session.commit()

    def store_alert_activation(
        self,
        session,
        alert_data: mlrun.common.schemas.AlertConfig,
        event_data: mlrun.common.schemas.Event,
        notifications_states: list[mlrun.common.schemas.NotificationState],
    ) -> Optional[str]:
        extra_data = {
            "notifications": [
                notification.dict() for notification in notifications_states
            ],
            "criteria": alert_data.criteria.dict() if alert_data.criteria else None,
        }

        # For JOB entities, construct entity_id as "name.uid" format
        if alert_data.entities.kind == mlrun.common.schemas.alert.EventEntityKind.JOB:
            run_name = alert_data.entities.ids[0]
            run_uid = event_data.value_dict.get("uid")
            entity_id = f"{run_name}.{run_uid}" if run_uid else run_name
        else:
            entity_id = alert_data.entities.ids[0]

        alert_activation_record = AlertActivation(
            name=alert_data.name,
            project=alert_data.project,
            activation_time=event_data.timestamp,
            entity_id=entity_id,
            entity_kind=alert_data.entities.kind,
            event_kind=event_data.kind,
            severity=alert_data.severity,
            number_of_events=alert_data.criteria.count,
            data=extra_data,
        )

        # if reset_policy is MANUAL, we need to keep id to be able to update number_of_events
        # when the alert is reset
        if alert_data.reset_policy == mlrun.common.schemas.alert.ResetPolicy.MANUAL:
            return self._upsert_object_and_flush_to_get_field(
                session, alert_activation_record, "id"
            )
        else:
            # for auto reset policy reset_time is the same as the activation time
            # for manual reset policy, we keep it empty until the alert is reset
            alert_activation_record.reset_time = alert_activation_record.activation_time
            self._upsert(session, [alert_activation_record])

    def update_alert_activation(
        self,
        session,
        activation_id: int,
        activation_time: datetime,
        number_of_events: Optional[int] = None,
    ):
        query = self._query(
            session, AlertActivation, id=activation_id, activation_time=activation_time
        )
        activation = query.one_or_none()
        if not activation:
            raise mlrun.errors.MLRunNotFoundError(
                f"Alert activation not found for id: {activation_id}"
            )
        if number_of_events:
            activation.number_of_events = number_of_events
        activation.reset_time = mlrun.utils.now_date()
        self._upsert(session, [activation])

    def list_alert_activations(
        self,
        session: Session,
        projects_with_creation_time: list[tuple[str, datetime]],
        name: typing.Optional[str] = None,
        since: Optional[datetime] = None,
        until: Optional[datetime] = None,
        entity: typing.Optional[str] = None,
        severity: Optional[
            list[Union[mlrun.common.schemas.alert.AlertSeverity, str]]
        ] = None,
        entity_kind: Optional[
            Union[mlrun.common.schemas.alert.EventEntityKind, str]
        ] = None,
        event_kind: Optional[Union[mlrun.common.schemas.alert.EventKind, str]] = None,
        page: typing.Optional[int] = None,
        page_size: typing.Optional[int] = None,
    ) -> list[mlrun.common.schemas.AlertActivation]:
        query = self._query(session, AlertActivation)

        # Filter alert activations for the project created after the project creation date,
        # excluding activations linked to any previous instances of the project.
        # TODO: reconsider this approach when we move alerts out of main MLRun db
        project_filter_conditions = [
            and_(
                AlertActivation.project == project,
                AlertActivation.activation_time > created,
            )
            for project, created in projects_with_creation_time
        ]

        query = query.filter(or_(*project_filter_conditions))

        if name:
            query = query.filter(
                generate_query_predicate_for_name(AlertActivation.name, name)
            )

        if since or until:
            query = generate_time_range_query(
                query=query,
                field=AlertActivation.activation_time,
                since=since,
                until=until,
            )
        if entity:
            query = query.filter(
                generate_query_for_name_with_wildcard(AlertActivation.entity_id, entity)
            )
        if severity:
            query = query.filter(AlertActivation.severity.in_(severity))

        if event_kind:
            query = query.filter(AlertActivation.event_kind == event_kind)

        if entity_kind:
            query = query.filter(AlertActivation.entity_kind == entity_kind)

        query = query.order_by(AlertActivation.activation_time.desc())
        query = self._paginate_query(query, page, page_size)
        return [
            self._transform_alert_activation_record_to_scheme(record)
            for record in query.all()
        ]

    @staticmethod
    def _transform_alert_activation_record_to_scheme(
        alert_activation_record: typing.Optional[AlertActivation],
    ) -> typing.Optional[mlrun.common.schemas.AlertActivation]:
        if alert_activation_record is None:
            return None

        return mlrun.common.schemas.AlertActivation(
            id=alert_activation_record.id,
            name=alert_activation_record.name,
            project=alert_activation_record.project,
            severity=alert_activation_record.severity,
            # the activation_time is already stored in UTC in the database as a naive datetime.
            # we explicitly set the timezone to UTC here to make it timezone-aware, avoiding any ambiguity.
            activation_time=alert_activation_record.activation_time.replace(
                tzinfo=timezone.utc
            ),
            entity_id=alert_activation_record.entity_id,
            entity_kind=alert_activation_record.entity_kind,
            event_kind=alert_activation_record.event_kind,
            number_of_events=alert_activation_record.number_of_events,
            notifications=alert_activation_record.data.get("notifications", []),
            criteria=alert_activation_record.data.get("criteria"),
            # the reset_time is already stored in UTC (if not None) in the database as a naive datetime.
            # we explicitly set the timezone to UTC here to make it timezone-aware, avoiding any ambiguity.
            reset_time=alert_activation_record.reset_time.replace(tzinfo=timezone.utc)
            if alert_activation_record.reset_time
            else None,
        )

    # ---- Background Tasks ----

    @retry_on_conflict
    def store_background_task(
        self,
        session,
        name: str,
        project: str,
        state: str = mlrun.common.schemas.BackgroundTaskState.running,
        timeout: typing.Optional[int] = None,
        error: typing.Optional[str] = None,
    ):
        error = framework.db.sqldb.helpers.ensure_max_length(error)
        background_task_record = self._query(
            session,
            BackgroundTask,
            name=name,
            project=project,
        ).one_or_none()
        now = mlrun.utils.now_date()
        if background_task_record:
            # we don't want to be able to change state after it reached terminal state
            if (
                background_task_record.state
                in mlrun.common.schemas.BackgroundTaskState.terminal_states()
                and state != background_task_record.state
            ):
                raise mlrun.errors.MLRunRuntimeError(
                    "Background task already reached terminal state, can not change to another state. Failing"
                )

            if timeout and mlrun.mlconf.background_tasks.timeout_mode == "enabled":
                background_task_record.timeout = int(timeout)
            background_task_record.state = state
            background_task_record.error = error
            background_task_record.updated = now
        else:
            if mlrun.mlconf.background_tasks.timeout_mode == "disabled":
                timeout = None

            background_task_record = BackgroundTask(
                name=name,
                project=project,
                state=state,
                created=now,
                updated=now,
                timeout=int(timeout) if timeout else None,
                error=error,
            )
        self._upsert(session, [background_task_record])

    def get_background_task(
        self,
        session: Session,
        name: str,
        project: str,
        background_task_exceeded_timeout_func,
    ) -> mlrun.common.schemas.BackgroundTask:
        background_task_record = self._get_background_task_record(
            session, name, project
        )
        background_task_record = self._apply_background_task_timeout(
            session,
            background_task_exceeded_timeout_func,
            background_task_record,
        )

        return self._transform_background_task_record_to_schema(background_task_record)

    def list_background_tasks(
        self,
        session,
        project: str,
        background_task_exceeded_timeout_func,
        states: typing.Optional[list[str]] = None,
        created_from: typing.Optional[datetime] = None,
        created_to: typing.Optional[datetime] = None,
        last_update_time_from: typing.Optional[datetime] = None,
        last_update_time_to: typing.Optional[datetime] = None,
    ) -> list[mlrun.common.schemas.BackgroundTask]:
        background_tasks = []
        query = self._list_project_background_tasks(session, project)
        if states is not None:
            query = query.filter(BackgroundTask.state.in_(states))
        if created_from is not None:
            query = query.filter(BackgroundTask.created >= created_from)
        if created_to is not None:
            query = query.filter(BackgroundTask.created <= created_to)
        if last_update_time_from is not None:
            query = query.filter(BackgroundTask.updated >= last_update_time_from)
        if last_update_time_to is not None:
            query = query.filter(BackgroundTask.updated <= last_update_time_to)

        background_task_records = query.all()
        for background_task_record in background_task_records:
            background_task_record = self._apply_background_task_timeout(
                session,
                background_task_exceeded_timeout_func,
                background_task_record,
            )

            # retest state after applying timeout
            if states and background_task_record.state not in states:
                continue

            background_tasks.append(
                self._transform_background_task_record_to_schema(background_task_record)
            )

        return background_tasks

    def delete_background_task(self, session: Session, name: str, project: str):
        self._delete(session, BackgroundTask, name=name, project=project)

    def _apply_background_task_timeout(
        self,
        session: Session,
        background_task_exceeded_timeout_func: typing.Callable,
        background_task_record: BackgroundTask,
    ):
        if (
            background_task_exceeded_timeout_func
            and background_task_exceeded_timeout_func(
                background_task_record.updated,
                background_task_record.timeout,
                background_task_record.state,
            )
        ):
            # lazy update of state, only if get background task was requested and the timeout for the update passed
            # and the task still in progress then we change to failed
            self.store_background_task(
                session,
                background_task_record.name,
                background_task_record.project,
                mlrun.common.schemas.background_task.BackgroundTaskState.failed,
            )
            background_task_record = self._get_background_task_record(
                session, background_task_record.name, background_task_record.project
            )
        return background_task_record

    @staticmethod
    def _transform_background_task_record_to_schema(
        background_task_record: BackgroundTask,
    ) -> mlrun.common.schemas.BackgroundTask:
        return mlrun.common.schemas.BackgroundTask(
            metadata=mlrun.common.schemas.BackgroundTaskMetadata(
                name=background_task_record.name,
                project=background_task_record.project,
                created=background_task_record.created,
                updated=background_task_record.updated,
                timeout=background_task_record.timeout,
            ),
            spec=mlrun.common.schemas.BackgroundTaskSpec(),
            status=mlrun.common.schemas.BackgroundTaskStatus(
                state=background_task_record.state,
                error=background_task_record.error,
            ),
        )

    def _list_project_background_task_names(
        self, session: Session, project: str
    ) -> list[str]:
        return [
            name
            for (name,) in self._query(
                session, distinct(BackgroundTask.name), project=project
            ).all()
        ]

    def _list_project_background_tasks(self, session: Session, project: str):
        return self._query(session, BackgroundTask, project=project)

    def _delete_project_background_tasks(self, session: Session, project: str):
        logger.debug("Removing project background tasks from db", project=project)
        self._delete_multi_objects(
            session=session,
            main_table=BackgroundTask,
            project=project,
        )

    def _get_background_task_record(
        self,
        session: Session,
        name: str,
        project: str,
        raise_on_not_found: bool = True,
    ) -> typing.Optional[BackgroundTask]:
        background_task_record = self._query(
            session, BackgroundTask, name=name, project=project
        ).one_or_none()
        if not background_task_record:
            if not raise_on_not_found:
                return None
            raise mlrun.errors.MLRunNotFoundError(
                f"Background task not found: name={name}, project={project}"
            )
        return background_task_record

    # ---- Run Notifications ----
    def store_run_notifications(
        self,
        session,
        notification_objects: list[mlrun.model.Notification],
        run_uid: str,
        project: str,
    ):
        # iteration is 0, as we don't support multiple notifications per hyper param run, only for the whole run
        run = self._get_run(session, run_uid, project, 0)
        if not run:
            raise mlrun.errors.MLRunNotFoundError(
                f"Run not found: uid={run_uid}, project={project}"
            )

        self._store_notifications(session, Run, notification_objects, run.id, project)

    def store_alert_notifications(
        self,
        session,
        notification_objects: list[mlrun.model.Notification],
        alert_id: str,
        project: str,
    ):
        if self._get_alert_record_by_id(session, alert_id):
            self._store_notifications(
                session, AlertConfig, notification_objects, alert_id, project
            )
        else:
            raise mlrun.errors.MLRunNotFoundError(
                f"Alert not found: uid={alert_id}, project={project}"
            )

    def _store_notifications(
        self,
        session,
        cls,
        notification_objects: list[mlrun.model.Notification],
        parent_id: str,
        project: str,
    ):
        db_notifications = {
            notification.name: notification
            for notification in self._get_db_notifications(
                session, cls, parent_id=parent_id
            )
        }
        notifications = []
        logger.debug(
            "Storing notifications",
            notifications_length=len(notification_objects),
            parent_id=parent_id,
            project=project,
        )
        for notification_model in notification_objects:
            new_notification = False
            notification = db_notifications.get(notification_model.name, None)
            if not notification:
                new_notification = True
                notification = cls.Notification(
                    name=notification_model.name, parent_id=parent_id, project=project
                )

            notification.kind = notification_model.kind
            notification.message = notification_model.message or ""
            notification.severity = (
                notification_model.severity
                or mlrun.common.schemas.NotificationSeverity.INFO
            )
            notification.when = ",".join(notification_model.when or [])
            notification.condition = notification_model.condition or ""
            notification.secret_params = notification_model.secret_params
            notification.params = notification_model.params
            notification.status = (
                notification_model.status
                or mlrun.common.schemas.NotificationStatus.PENDING
            )
            notification.sent_time = notification_model.sent_time
            notification.reason = notification_model.reason

            logger.debug(
                f"Storing {'new' if new_notification else 'existing'} notification",
                notification_name=notification.name,
                notification_status=notification.status,
                parent_id=parent_id,
                project=project,
            )
            notifications.append(notification)

        self._upsert(session, notifications)

    def list_run_notifications(
        self,
        session,
        run_uid: str,
        project: str = "",
    ) -> list[mlrun.model.Notification]:
        # iteration is 0, as we don't support multiple notifications per hyper param run, only for the whole run
        run = self._get_run(session, run_uid, project, 0)
        if not run:
            return []

        return [
            self._transform_notification_record_to_schema(notification)
            for notification in self._query(
                session, Run.Notification, parent_id=run.id
            ).all()
        ]

    def delete_run_notifications(
        self,
        session,
        name: typing.Optional[str] = None,
        run_uid: typing.Optional[str] = None,
        project: typing.Optional[str] = None,
        commit: bool = True,
    ):
        run_id = None
        if run_uid:
            # iteration is 0, as we don't support multiple notifications per hyper param run, only for the whole run
            run = self._get_run(session, run_uid, project, 0)
            if not run:
                raise mlrun.errors.MLRunNotFoundError(
                    f"Run not found: uid={run_uid}, project={project}"
                )
            run_id = run.id

        # TODO: add project permissions handling like in the list methods
        project = project or config.default_project
        if project == "*":
            project = None

        query = self._get_db_notifications(session, Run, name, run_id, project)
        for notification in query:
            session.delete(notification)

        if commit:
            session.commit()

    def set_run_notifications(
        self,
        session: Session,
        project: str,
        notifications: list[mlrun.model.Notification],
        identifier: mlrun.common.schemas.RunIdentifier,
        **kwargs,
    ):
        """
        Set notifications for a run. This will replace any existing notifications.
        :param session: SQLAlchemy session
        :param project: Project name
        :param notifications: List of notifications to set
        :param identifier: Run identifier
        :param kwargs: Ignored additional arguments (for interfacing purposes)
        """
        run = self._get_run(session, identifier.uid, project, None)
        if not run:
            raise mlrun.errors.MLRunNotFoundError(
                f"Run not found: project={project}, uid={identifier.uid}"
            )

        run.struct.setdefault("spec", {})["notifications"] = [
            notification.to_dict() for notification in notifications
        ]

        # update run, delete and store notifications all in one transaction.
        # using session.add instead of upsert, so we don't commit the run.
        # the commit will happen at the end (in store_run_notifications, or manually at the end).
        session.add(run)
        self.delete_run_notifications(
            session, run_uid=run.uid, project=project, commit=False
        )
        if notifications:
            self.store_run_notifications(
                session,
                notification_objects=notifications,
                run_uid=run.uid,
                project=project,
            )
        self._commit(session, [run], ignore=True)

    # ---- Data Store ----
    def store_datastore_profile(
        self, session, info: mlrun.common.schemas.DatastoreProfile
    ):
        """
        Create or replace a datastore profile.
        :param session: SQLAlchemy session
        :param info: datastore profile
        :returns: None
        """
        info.project = info.project or config.default_project
        profile = self._query(
            session, DatastoreProfile, name=info.name, project=info.project
        ).one_or_none()
        if profile:
            profile.type = info.type
            profile.full_object = info.object
            self._commit(session, [profile])
        else:
            profile = DatastoreProfile(
                name=info.name,
                type=info.type,
                project=info.project,
                full_object=info.object,
            )
            self._upsert(session, [profile])

    def get_datastore_profile(
        self,
        session,
        profile: str,
        project: str,
    ):
        """
        get a datastore profile.
        :param session: SQLAlchemy session
        :param profile: name of the profile
        :param project: Name of the project
        :returns: None
        """
        project = project or config.default_project
        res = self._query(session, DatastoreProfile, name=profile, project=project)
        if res.first():
            return self._transform_datastore_profile_model_to_schema(res.first())
        else:
            raise mlrun.errors.MLRunNotFoundError(
                f"Datastore profile '{profile}' not found in project '{project}'"
            )

    def delete_datastore_profile(
        self,
        session,
        profile: str,
        project: str,
    ):
        project = project or config.default_project
        res = self._query(session, DatastoreProfile, name=profile, project=project)
        if res.first():
            session.delete(res.first())
            session.commit()
        else:
            raise mlrun.errors.MLRunNotFoundError(
                f"Datastore profile '{profile}' not found in project '{project}'"
            )

    def list_datastore_profiles(
        self,
        session,
        project: str,
    ):
        """
        list all datastore profiles for a project.
        :param session: SQLAlchemy session
        :param project: Name of the project
        :returns: List of DatatoreProfile objects (only the public portion of it)
        """
        project = project or config.default_project
        datastore_records = self._query(session, DatastoreProfile, project=project)
        return [
            self._transform_datastore_profile_model_to_schema(datastore_record)
            for datastore_record in datastore_records
        ]

    def _delete_project_datastore_profiles(
        self,
        session,
        project: str,
    ):
        """
        Delete all datastore profiles.
        :param session: SQLAlchemy session
        :param project: Name of the project
        :returns: None
        """
        project = project or config.default_project
        logger.debug("Removing project datastore profiles from db", project=project)
        self._delete_multi_objects(
            session=session,
            main_table=DatastoreProfile,
            project=project,
        )

    @staticmethod
    def _transform_datastore_profile_model_to_schema(
        db_object,
    ) -> mlrun.common.schemas.DatastoreProfile:
        return mlrun.common.schemas.DatastoreProfile(
            name=db_object.name,
            type=db_object.type,
            object=db_object.full_object,
            project=db_object.project,
        )

    # --- Pagination ---
    def store_paginated_query_cache_record(
        self,
        session,
        user: str,
        function: str,
        current_page: int,
        page_size: int,
        kwargs: dict,
    ):
        # generate key hash from user, function, current_page and kwargs
        key = hashlib.sha256(
            f"{user}/{function}/{page_size}/{kwargs}".encode()
        ).hexdigest()
        existing_record = self.get_paginated_query_cache_record(session, key)
        if existing_record:
            existing_record.current_page = current_page
            existing_record.last_accessed = datetime.now(timezone.utc)
            param_record = existing_record
        else:
            param_record = PaginationCache(
                key=key,
                user=user,
                function=function,
                current_page=current_page,
                page_size=page_size,
                kwargs=kwargs,
                last_accessed=datetime.now(timezone.utc),
            )

        self._upsert(session, [param_record])
        return key

    def get_paginated_query_cache_record(
        self,
        session,
        key: str,
    ):
        return self._query(session, PaginationCache, key=key).one_or_none()

    def list_paginated_query_cache_record(
        self,
        session,
        key: typing.Optional[str] = None,
        user: typing.Optional[str] = None,
        function: typing.Optional[str] = None,
        last_accessed_before: typing.Optional[datetime] = None,
        order_by: typing.Optional[mlrun.common.schemas.OrderType] = None,
        as_query: bool = False,
    ):
        query = self._query(session, PaginationCache)
        if key:
            query = query.filter(PaginationCache.key == key)
        if user:
            query = query.filter(PaginationCache.user == user)
        if function:
            query = query.filter(PaginationCache.function == function)
        if last_accessed_before:
            query = query.filter(PaginationCache.last_accessed < last_accessed_before)

        if order_by:
            query = query.order_by(
                order_by.to_order_by_predicate(PaginationCache.last_accessed)
            )

        if as_query:
            return query

        return query.all()

    def delete_paginated_query_cache_record(
        self,
        session,
        key: str,
    ):
        self._delete(session, PaginationCache, key=key)

    def store_time_window_tracker_record(
        self,
        session: Session,
        key: str,
        timestamp: typing.Optional[datetime] = None,
        max_window_size_seconds: typing.Optional[int] = None,
    ) -> TimeWindowTracker:
        time_window_tracker_record = self.get_time_window_tracker_record(
            session, key=key, raise_on_not_found=False
        )
        if not time_window_tracker_record:
            time_window_tracker_record = TimeWindowTracker(key=key)

        if timestamp:
            time_window_tracker_record.timestamp = timestamp
        if max_window_size_seconds:
            time_window_tracker_record.max_window_size_seconds = max_window_size_seconds

        self._upsert(session, [time_window_tracker_record])
        return time_window_tracker_record

    def get_time_window_tracker_record(
        self, session, key: str, raise_on_not_found: bool = True
    ) -> TimeWindowTracker:
        time_window_tracker_record = self._query(
            session, TimeWindowTracker, key=key
        ).one_or_none()
        if not time_window_tracker_record and raise_on_not_found:
            raise mlrun.errors.MLRunNotFoundError(
                f"Time window tracker record not found: key={key}"
            )
        return time_window_tracker_record

    def store_model_endpoint(
        self,
        session,
        model_endpoint: mlrun.common.schemas.ModelEndpoint,
        name: str,
        function_name: str,
        project: str,
    ) -> mlrun.common.schemas.ModelEndpoint:
        logger.debug(
            "Storing Model Endpoint to DB",
            name=name,
            project=project,
            metadata=model_endpoint.metadata,
        )
        body_name = model_endpoint.metadata.name
        if body_name and body_name != name:
            raise mlrun.errors.MLRunInvalidArgumentError(
                f"Conflict between requested name and name in MEP body, MEP name is {name} while body_name is"
                f" {body_name}"
            )
        body_project = model_endpoint.metadata.project
        if body_project and body_project != project:
            raise mlrun.errors.MLRunInvalidArgumentError(
                f"Conflict between requested project and project in MEP body, MEP project is {project} "
                f"while body_project is {body_project}"
            )
        body_function = model_endpoint.spec.function_name
        if body_function and body_function != function_name:
            raise mlrun.errors.MLRunInvalidArgumentError(
                f"Conflict between requested function and function in MEP body, MEP function is {function_name} "
                f"while body_function is {body_function}"
            )

        mep = ModelEndpoint(
            name=name,
            project=project,
            function_name=model_endpoint.spec.function_name,
            function_uid=model_endpoint.spec.function_uid,
            model_uid=model_endpoint.spec.model_uid,
            model_name=model_endpoint.spec.model_name,
            endpoint_type=model_endpoint.metadata.endpoint_type.value,
        )

        update_labels(mep, model_endpoint.metadata.labels)
        mep.struct = model_endpoint.flat_dict()
        self._upsert(session, [mep])
        self.tag_objects_v2(session, [mep], project, "latest")
        mep_record = self._get_model_endpoint(session, project, name, function_name)
        return self._transform_model_endpoint_model_to_schema(mep_record)

    def get_model_endpoint(
        self,
        session,
        project: str,
        name: str,
        function_name: str,
        uid: typing.Optional[str] = None,
    ) -> mlrun.common.schemas.ModelEndpoint:
        mep_record = self._get_model_endpoint(
            session, project, name, function_name, uid
        )
        if not mep_record:
            raise mlrun.errors.MLRunNotFoundError(
                f"Model Endpoint not found in project {project} with name {name} under function {function_name}"
            )
        return self._transform_model_endpoint_model_to_schema(mep_record)

    def update_model_endpoint(
        self,
        session,
        project: str,
        name: str,
        function_name: str,
        attributes: dict,
        uid: typing.Optional[str] = None,
    ) -> mlrun.common.schemas.ModelEndpoint:
        mep_record = self._get_model_endpoint(
            session, project, name, function_name, uid
        )
        updated = datetime.now(timezone.utc)
        attributes, schema_attr, labels = self._split_mep_update_attr(attributes)
        if mep_record:
            struct = mep_record.struct
            for key, val in attributes.items():
                update_in(struct, key, val)
            mep_record.struct = struct
            for key, val in schema_attr.items():
                setattr(mep_record, key, val)
                update_in(struct, key, val)
            if labels and isinstance(labels, dict):
                update_labels(mep_record, labels)
            mep_record.updated = updated
            self._upsert(session, [mep_record])
            return self._transform_model_endpoint_model_to_schema(mep_record)
        else:
            raise mlrun.errors.MLRunNotFoundError(
                f"Model Endpoint not found in project {project} with name {name} under function {function_name}"
            )

    def _split_mep_update_attr(self, attributes: dict):
        labels = attributes.pop("labels", {})
        schema_attr = {}
        for key in list(attributes.keys()):
            if hasattr(ModelEndpoint, key):
                schema_attr[key] = attributes.pop(key)

        return attributes, schema_attr, labels

    def list_model_endpoints(
        self,
        session,
        project: str,
        name: typing.Optional[str] = None,
        function_name: typing.Optional[str] = None,
        model_name: typing.Optional[str] = None,
        top_level: typing.Optional[bool] = None,
        labels: typing.Optional[list[str]] = None,
        start: typing.Optional[datetime] = None,
        end: typing.Optional[datetime] = None,
        uids: typing.Optional[list[str]] = None,
        latest_only: bool = False,
        page: typing.Optional[int] = None,
        page_size: typing.Optional[int] = None,
    ) -> mlrun.common.schemas.ModelEndpointList:
        model_endpoints: list[mlrun.common.schemas.ModelEndpoint] = []
        for mep_record in self._find_model_endpoints(
            session=session,
            name=name,
            project=project,
            labels=labels,
            function_name=function_name,
            model_name=model_name,
            top_level=top_level,
            start=start,
            end=end,
            uids=uids,
            latest_only=latest_only,
            page=page,
            page_size=page_size,
        ):
            model_endpoints.append(
                self._transform_model_endpoint_model_to_schema(mep_record)
            )
        return mlrun.common.schemas.ModelEndpointList(endpoints=model_endpoints)

    def delete_model_endpoint(
        self,
        session,
        project: str,
        name: str,
        function_name: str,
        uid: str,
    ) -> None:
        logger.debug(
            "Removing model endpoint from db", project=project, name=name, uid=uid
        )
        if uid != "*":
            self._delete(
                session,
                ModelEndpoint,
                project=project,
                name=name,
                function_name=function_name,
                uid=uid,
            )
        else:
            self._delete(
                session,
                ModelEndpoint,
                project=project,
                name=name,
                function_name=function_name,
            )

    def delete_model_endpoints(
        self,
        session: Session,
        project: str,
        names: typing.Optional[typing.Union[str, list[str]]] = None,
    ) -> None:
        logger.debug("Removing model endpoints from db", project=project, name=names)

        self._delete_multi_objects(
            session=session,
            main_table=ModelEndpoint,
            related_tables=[ModelEndpoint.Tag, ModelEndpoint.Label],
            project=project,
            main_table_identifier=ModelEndpoint.name if names else None,
            main_table_identifier_values=names,
        )

    # ---- Utils ----
    def delete_table_records(
        self,
        session: Session,
        table: type[Base],
        raise_on_not_exists=True,
    ):
        """Delete all records from a table

        :param session: SQLAlchemy session
        :param table: the table class
        :param raise_on_not_exists: raise an error if the table does not exist
        """
        return self.delete_table_records_by_name(
            session, table.__tablename__, raise_on_not_exists
        )

    def delete_table_records_by_name(
        self,
        session: Session,
        table_name: str,
        raise_on_not_exists=True,
    ):
        """
        Delete a table by its name

        :param session: SQLAlchemy session
        :param table_name: table name
        :param raise_on_not_exists: raise an error if the table does not exist
        """

        # sanitize table name to prevent SQL injection, by removing all non-alphanumeric characters or underscores
        sanitized_table_name = re.sub(r"[^a-zA-Z0-9_]", "", table_name)

        # checking if the table exists can also help prevent SQL injection
        if self._is_table_exists(session, sanitized_table_name):
            truncate_statement = text(f"DELETE FROM {sanitized_table_name}")
            session.execute(truncate_statement)
            session.commit()
            return

        if raise_on_not_exists:
            raise mlrun.errors.MLRunNotFoundError(
                f"Table not found: {sanitized_table_name}"
            )
        logger.warning(
            "Table not found, skipping delete",
            table_name=sanitized_table_name,
        )

    @staticmethod
    def _is_table_exists(session: Session, table_name: str) -> bool:
        """
        Check if a table exists

        :param table_name: table name
        :return: True if the table exists, False otherwise
        """
        metadata = MetaData(bind=session.bind)
        metadata.reflect()
        return table_name in metadata.tables.keys()

    @staticmethod
    def _paginate_query(
        query, page: typing.Optional[int] = None, page_size: typing.Optional[int] = None
    ):
        if page is not None:
            page_size = page_size or config.httpdb.pagination.default_page_size
            if query.count() < page_size * (page - 1):
                raise StopIteration
            query = query.limit(page_size).offset((page - 1) * page_size)

        return query<|MERGE_RESOLUTION|>--- conflicted
+++ resolved
@@ -2171,11 +2171,7 @@
             # If connected to a tag add it to metadata
             if tag_function_uid:
                 function["metadata"]["tag"] = computed_tag
-<<<<<<< HEAD
-                function["metadata"]["uid"] = tag_function_uid
-=======
             function["kind"] = obj.kind
->>>>>>> 06c5da78
             return mlrun.common.formatters.FunctionFormat.format_obj(function, format_)
         else:
             function_uri = generate_object_uri(project, name, tag, hash_key)
