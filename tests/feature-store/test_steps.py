--- conflicted
+++ resolved
@@ -75,12 +75,8 @@
     assert resp["id"] != "XYZ", "id was not overwritten"
 
 
-<<<<<<< HEAD
+
 def test_pandas_step_onehot(rundb_mock):
-=======
-@pytest.mark.parametrize("with_set_index", [True, False])
-def test_pandas_step_onehot(rundb_mock, with_set_index):
->>>>>>> bd0a9653
     data, _ = get_data()
     # One Hot Encode the newly defined mappings
     one_hot_encoder_mapping = {
@@ -93,13 +89,7 @@
         description="feature set",
         engine="pandas",
     )
-<<<<<<< HEAD
-=======
-
-    if with_set_index:
-        data.set_index("id", inplace=True)
-
->>>>>>> bd0a9653
+
     # Pre-processing grpah steps
     data_set_pandas.graph.to(OneHotEncoder(mapping=one_hot_encoder_mapping))
     data_set_pandas._run_db = rundb_mock
@@ -119,13 +109,8 @@
 
     data_ref = pd.DataFrame(
         {
-<<<<<<< HEAD
             "name": data["name"].values,
             "age": data["age"].values,
-=======
-            "name": data["name"],
-            "age": data["age"],
->>>>>>> bd0a9653
             "department_IT": [1, 0, 0, 0, 1],
             "department_RD": [0, 1, 1, 0, 0],
             "department_Marketing": [0, 0, 0, 1, 0],
@@ -137,11 +122,7 @@
                 time.time(),
             ],
         },
-<<<<<<< HEAD
         index=data["id"].values,
-=======
-        index=[0, 1, 2, 3, 4],
->>>>>>> bd0a9653
     )
 
     assert isinstance(df_pandas, pd.DataFrame)
@@ -186,10 +167,7 @@
 
 def test_pandas_step_imputer(rundb_mock):
     data, data_ref = get_data(True)
-<<<<<<< HEAD
     data_ref.set_index("id", inplace=True)
-=======
->>>>>>> bd0a9653
     # Define the corresponding FeatureSet
     data_set_pandas = fs.FeatureSet(
         "fs-new",
@@ -298,11 +276,7 @@
         age = ["adult", "child", "adult", "adult", "child"]
         department = [1, 3, 3, 2, 1]
         data_ref = pd.DataFrame(
-<<<<<<< HEAD
             {"age": age, "department": department}, index=data["id"].values
-=======
-            {"age": age, "department": department}, index=[0, 1, 2, 3, 4]
->>>>>>> bd0a9653
         )
 
     assert isinstance(df_pandas, pd.DataFrame)
@@ -584,7 +558,7 @@
                 "age": ages,
                 "department": department,
                 "timestamp": timestamp,
-<<<<<<< HEAD
+
                 "id": ["a", "v", "h", "g", "j"],
             },
         )
@@ -598,15 +572,4 @@
             "id": ["a", "v", "h", "g", "j"],
         },
     )
-=======
-            },
-            index=[0, 1, 2, 3, 4],
-        )
-        department = [None, "RD", "RD", "Marketing", "IT"]
-    data = pd.DataFrame(
-        {"name": names, "age": ages, "department": department, "timestamp": timestamp},
-        index=[0, 1, 2, 3, 4],
-    )
-    data["id"] = data.index
->>>>>>> bd0a9653
     return data, data_ref