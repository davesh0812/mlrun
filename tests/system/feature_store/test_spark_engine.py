--- conflicted
+++ resolved
@@ -852,8 +852,10 @@
         source_df = source.to_dataframe()
         source_df.set_index(key, drop=True, inplace=True)
         expected_df = source_df[source_df["bad"] == 7][["bad", "department"]]
-
-<<<<<<< HEAD
+        assert resp_df.equals(target_df)
+        assert resp_df[["bad", "department"]].equals(expected_df)
+
+
         assert df_res.equals(expected_df)
 
     def test_ingest_with_steps_drop_features(self):
@@ -1038,8 +1040,4 @@
             targets,
         )
         csv_path_storey = measurements.get_target_path(name="csv")
-        read_and_assert(csv_path_spark, csv_path_storey)
-=======
-        assert resp_df.equals(target_df)
-        assert resp_df[["bad", "department"]].equals(expected_df)
->>>>>>> 11ab2d82
+        read_and_assert(csv_path_spark, csv_path_storey)